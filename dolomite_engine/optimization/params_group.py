import logging

import torch.nn as nn

from ..containers import ModelContainer
from ..enums import ParamsGroupMethod
from ..hf_models import (
    GPTDolomiteForCausalLM,
    GPTDolomiteForCausalLM_TP,
    LadderResidualForCausalLM,
    LadderResidualForCausalLM_TP,
)
from ..hf_models.modeling_utils import MLP, Attention, Mamba2Base, MoE
from ..model_wrapper import ModelWrapper
from ..utils import log_rank_0


def get_normal_group_with_names(model: ModelWrapper, optimizer_class_args: dict) -> dict:
    if optimizer_class_args.get("weight_decay") == 0:
        trainable_parameters_or_param_groups = model.parameters()
        names = {"normal": [name for name, _ in model.named_parameters()]}
    else:
        if model.has_teacher_model():
            log_rank_0(logging.WARN, "found a teacher model in the ModelWrapper")
            # this is the student model
            model = model.model

        normal_params = {}
        no_weight_decay_params = {}

        # remove layernorm and rmsnorm parameters from weight decay
        for module_name, module in model.named_modules():
            if isinstance(module, (nn.LayerNorm, nn.RMSNorm)) or module.__class__.__name__.lower().endswith("norm"):
                for param_name, param in module.named_parameters():
                    no_weight_decay_params[f"{module_name}.{param_name}"] = param
            elif isinstance(module, Mamba2Base):
                for param_name, param in module.named_parameters():
                    # we don't add bias or norms to mup group
                    if param_name.endswith("A_log") or param_name.endswith("D"):
                        no_weight_decay_params[f"{module_name}.{param_name}"] = param

        # remove biases from weight decay
        for param_name, param in model.named_parameters():
            if param_name not in no_weight_decay_params and param_name.endswith("bias"):
                no_weight_decay_params[param_name] = param

        # these parameters have weight decay
        for param_name, param in model.named_parameters():
            if param_name not in no_weight_decay_params:
                normal_params[param_name] = param

        assert len(normal_params) + len(no_weight_decay_params) == len(
            list(model.parameters())
        ), "params in groups don't sum up to total parameters"

        trainable_parameters_or_param_groups = []
        names = {}

        if len(normal_params) > 0:
            trainable_parameters_or_param_groups.append({"params": list(normal_params.values())})
            names["normal"] = list(normal_params.keys())
        if len(no_weight_decay_params) > 0:
            trainable_parameters_or_param_groups.append(
                {"params": list(no_weight_decay_params.values()), "weight_decay": 0}
            )
            names["no_weight_decay"] = list(no_weight_decay_params.keys())

    return trainable_parameters_or_param_groups, names


def get_mup_group_with_names(model: ModelWrapper, optimizer_class_args: dict) -> list[dict]:
    assert isinstance(
        model.model,
        (
            GPTDolomiteForCausalLM,
            GPTDolomiteForCausalLM_TP,
            LadderResidualForCausalLM,
            LadderResidualForCausalLM_TP,
        ),
    ), "mup is not supported with this model architecture"

    assert (
        model.config.init_method == "mup"
    ), "both init method for model and params group method for optimizer should be set to mup"

    if model.has_teacher_model():
        log_rank_0(logging.WARN, "found a teacher model in the ModelWrapper")
        # this is the student model
        model = model.model

    normal_params = {}
    normal_no_weight_decay_params = {}
    mup_params = {}
    mup_no_weight_decay_params = {}

    # collect parameters with mup learning rate
    for module_name, module in model.named_modules():
        if isinstance(module, (Attention, MLP, MoE)):
            for param_name, param in module.named_parameters():
                # we don't add bias or norms to mup group
                if not (param_name.endswith("bias") or "norm" in param_name):
                    # add name of module to name of subparam
                    mup_params[f"{module_name}.{param_name}"] = param
        elif isinstance(module, Mamba2Base):
            for param_name, param in module.named_parameters():
<<<<<<< HEAD
                if param_name in ["A_log", "D"]:
                    mup_no_weight_decay_params[f"{module_name}.{param_name}"] = param
                elif not (param_name.endswith("bias") or "norm" in param_name):
=======
                if param_name in ["A_log", "D"] or not (param_name.endswith("bias") or "norm" in param_name):
>>>>>>> 7656a933
                    mup_params[f"{module_name}.{param_name}"] = param
        elif isinstance(module, (nn.LayerNorm, nn.RMSNorm)) or module.__class__.__name__.lower().endswith("norm"):
            for param_name, param in module.named_parameters():
                normal_no_weight_decay_params[f"{module_name}.{param_name}"] = param

    # remove biases from weight decay
    for param_name, param in model.named_parameters():
        if param_name not in normal_no_weight_decay_params and param_name.endswith("bias"):
            normal_no_weight_decay_params[param_name] = param

    # collect parameters without mup learning rate
    for param_name, param in model.named_parameters():
        if param_name not in mup_params and param_name not in normal_no_weight_decay_params and param_name not in mup_no_weight_decay_params:
            normal_params[param_name] = param

    assert len(normal_params) + len(normal_no_weight_decay_params) + len(mup_params) + len(mup_no_weight_decay_params) == len(
        list(model.parameters())
    ), "params in groups don't sum up to total parameters"

    trainable_parameters_or_param_groups = []
    names = {}

    if len(normal_params) > 0:
        trainable_parameters_or_param_groups.append({"params": list(normal_params.values())})
        names["normal"] = list(normal_params.keys())
    if len(normal_no_weight_decay_params) > 0:
        trainable_parameters_or_param_groups.append(
            {"params": list(normal_no_weight_decay_params.values()), "weight_decay": 0}
        )
        names["normal_no_weight_decay"] = list(normal_no_weight_decay_params.keys())
    if len(mup_params) > 0:
        trainable_parameters_or_param_groups.append(
            {"params": list(mup_params.values()), "lr": optimizer_class_args["lr"] / model.config.m_width}
        )
        names["mup"] = list(mup_params.keys())
    if len(mup_no_weight_decay_params) > 0:
        trainable_parameters_or_param_groups.append(
            {"params": list(mup_no_weight_decay_params.values()), "lr": optimizer_class_args["lr"] / model.config.m_width, "weight_decay": 0}
        )
        names["mup_no_weight_decay"] = list(mup_no_weight_decay_params.keys())

    return trainable_parameters_or_param_groups, names


_PARAM_GROUPS = {
    None: get_normal_group_with_names,
    ParamsGroupMethod.mup: get_mup_group_with_names,
}


def get_param_groups_list(
    model_container: ModelContainer, optimizer_class_args: dict, params_group_method: ParamsGroupMethod | None
) -> list[list[dict]]:
    if params_group_method not in _PARAM_GROUPS:
        raise ValueError(f"unexpected `params_group_method` {params_group_method}")

    return [_PARAM_GROUPS[params_group_method](model, optimizer_class_args)[0] for model in model_container]<|MERGE_RESOLUTION|>--- conflicted
+++ resolved
@@ -103,13 +103,7 @@
                     mup_params[f"{module_name}.{param_name}"] = param
         elif isinstance(module, Mamba2Base):
             for param_name, param in module.named_parameters():
-<<<<<<< HEAD
-                if param_name in ["A_log", "D"]:
-                    mup_no_weight_decay_params[f"{module_name}.{param_name}"] = param
-                elif not (param_name.endswith("bias") or "norm" in param_name):
-=======
                 if param_name in ["A_log", "D"] or not (param_name.endswith("bias") or "norm" in param_name):
->>>>>>> 7656a933
                     mup_params[f"{module_name}.{param_name}"] = param
         elif isinstance(module, (nn.LayerNorm, nn.RMSNorm)) or module.__class__.__name__.lower().endswith("norm"):
             for param_name, param in module.named_parameters():
