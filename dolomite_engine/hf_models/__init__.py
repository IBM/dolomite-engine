from .enums import AttentionHeadType, PositionEmbeddingType
from .model_conversion import export_to_huggingface, import_from_huggingface
from .models import (
    GPTCrossLayerConfig,
    GPTCrossLayerForCausalLM,
    GPTCrossLayerModel,
    GPTDolomiteConfig,
    GPTDolomiteForCausalLM,
    GPTDolomiteForCausalLM_TP,
    GPTDolomiteModel,
    GPTDolomiteModel_TP,
    MoEDolomiteConfig,
    MoEDolomiteForCausalLM,
    MoEDolomiteForCausalLM_TP,
    MoEDolomiteModel,
    MoEDolomiteModel_TP,
    RNNDolomiteConfig,
    RNNDolomiteForCausalLM,
    RNNDolomiteModel,
    convert_gpt_dolomite_to_gpt_crosslayer,
)
<<<<<<< HEAD
from .register_hf import (
    get_tensor_parallel_class,
    is_custom_model,
    is_tensor_parallel_compatible_model,
    register_model_classes,
)
from .utils import convert_padding_free_lists_to_tensors, divide_if_divisible
=======
from .register_hf import get_tensor_parallel_class, is_custom_model, register_model_classes
from .unshard import fix_unsharded_state_dict, unshard_tensor_parallel_state_dicts
from .utils import convert_padding_free_lists_to_tensors
>>>>>>> 38199674


register_model_classes()<|MERGE_RESOLUTION|>--- conflicted
+++ resolved
@@ -19,19 +19,9 @@
     RNNDolomiteModel,
     convert_gpt_dolomite_to_gpt_crosslayer,
 )
-<<<<<<< HEAD
-from .register_hf import (
-    get_tensor_parallel_class,
-    is_custom_model,
-    is_tensor_parallel_compatible_model,
-    register_model_classes,
-)
-from .utils import convert_padding_free_lists_to_tensors, divide_if_divisible
-=======
 from .register_hf import get_tensor_parallel_class, is_custom_model, register_model_classes
 from .unshard import fix_unsharded_state_dict, unshard_tensor_parallel_state_dicts
 from .utils import convert_padding_free_lists_to_tensors
->>>>>>> 38199674
 
 
 register_model_classes()