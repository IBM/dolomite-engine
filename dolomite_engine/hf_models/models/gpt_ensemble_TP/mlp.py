import math

import torch.nn as nn

from ....utils import ProcessGroupManager, SafeTensorsWeightsManager
from ...enums import InitMethod
from ...modeling_utils import ParameterizedLinear, get_activation_function, is_glu
<<<<<<< HEAD
from ...modeling_utils_TP import Dropout_TP, tensor_parallel_split_safetensor_slice
=======
from ...modeling_utils_TP import ColumnParallelLinear, Dropout_TP, RowParallelLinear
>>>>>>> a0d45b47
from ...utils import divide_if_divisible
from ..gpt_dolomite_TP.mlp import MLP_TP
from ..gpt_ensemble import GPTEnsembleConfig


class EnsembleMLP_TP(MLP_TP):
    def __init__(self, config: GPTEnsembleConfig, layer_idx: int = None) -> None:
        nn.Module.__init__(self)

        hidden_size = config.n_embd
        intermediate_size = config.n_inner
        activation_function = config.activation_function
        self.add_bias = config.add_bias
        residual_dropout = config.resid_pdrop
        self.is_glu_activation = is_glu(activation_function)

        init_method = InitMethod(config.init_method)
        initializer_range = config.initializer_range
        m_width = config.m_width
        n_layer = config.n_layer

        tp_world_size = ProcessGroupManager.get_tensor_parallel_world_size()

        std = initializer_range
        if init_method == InitMethod.mup:
            std /= math.sqrt(m_width)

        if config.reduce_pattern[layer_idx]["attention"]:
            self.c_fc = ColumnParallelLinear(
                hidden_size,
                2 * intermediate_size if self.is_glu_activation else intermediate_size,
                bias=self.add_bias,
                std=std,
            )
        else:
            self.c_fc = ParameterizedLinear(
                hidden_size,
                divide_if_divisible(
                    2 * intermediate_size if self.is_glu_activation else intermediate_size,
                    tp_world_size,
                    "",
                ),
                bias=self.add_bias,
                std=std,
            )

        self.act = get_activation_function(activation_function)

        std = initializer_range / math.sqrt(2 * n_layer)
        if init_method == InitMethod.mup:
            std /= math.sqrt(m_width)

        if layer_idx == config.n_layer - 1 or config.reduce_pattern[layer_idx]["mlp"]:
            self.c_proj = RowParallelLinear(intermediate_size, hidden_size, bias=self.add_bias, std=std)
        else:
            self.c_proj = ParameterizedLinear(
                divide_if_divisible(intermediate_size, tp_world_size, ""), hidden_size, bias=self.add_bias, std=std
            )

        self.dropout = nn.Identity() if residual_dropout == 0 else Dropout_TP(residual_dropout)

    def load_from_safetensors_weights_manager(
        self, safetensors_weight_manager: SafeTensorsWeightsManager, prefix: str = ""
    ) -> None:
        weight = safetensors_weight_manager.get_slice(prefix + "c_fc.weight")
        weight = tensor_parallel_split_safetensor_slice(weight, dim=0)
        state = {"weight": weight}
        if self.add_bias:
            bias = safetensors_weight_manager.get_slice(prefix + "c_fc.bias")
            bias = tensor_parallel_split_safetensor_slice(bias, dim=0)
            state["bias"] = bias

        self.c_fc.load_state_dict(state)
        self.c_proj.load_from_safetensors_weights_manager(safetensors_weight_manager, prefix=prefix + "c_proj.")<|MERGE_RESOLUTION|>--- conflicted
+++ resolved
@@ -5,11 +5,12 @@
 from ....utils import ProcessGroupManager, SafeTensorsWeightsManager
 from ...enums import InitMethod
 from ...modeling_utils import ParameterizedLinear, get_activation_function, is_glu
-<<<<<<< HEAD
-from ...modeling_utils_TP import Dropout_TP, tensor_parallel_split_safetensor_slice
-=======
-from ...modeling_utils_TP import ColumnParallelLinear, Dropout_TP, RowParallelLinear
->>>>>>> a0d45b47
+from ...modeling_utils_TP import (
+    ColumnParallelLinear,
+    Dropout_TP,
+    RowParallelLinear,
+    tensor_parallel_split_safetensor_slice,
+)
 from ...utils import divide_if_divisible
 from ..gpt_dolomite_TP.mlp import MLP_TP
 from ..gpt_ensemble import GPTEnsembleConfig
