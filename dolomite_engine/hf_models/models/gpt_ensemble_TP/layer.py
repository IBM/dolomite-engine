import torch.nn as nn

from ....utils import ProcessGroupManager, SafeTensorsWeightsManager
from ...modeling_utils import get_normalization_function
from ...modeling_utils_TP import tensor_parallel_split_safetensor_slice
from ..gpt_dolomite.layer import GPTDolomiteBlock
from ..gpt_ensemble import GPTEnsembleConfig
from .attention import get_attention_module
from .mlp import EnsembleMLP_TP


class GPTEnsembleBlock_TP(GPTDolomiteBlock):
    def __init__(
        self,
        config: GPTEnsembleConfig,
        normalization_implementation: str,
        attention_implementation: str,
        use_padding_free_transformer: bool,
        layer_idx: int = None,
    ) -> None:
        nn.Module.__init__(self)

        hidden_size = config.hidden_size
        self.layer_idx = layer_idx
        self.m_residual = config.m_residual

        self.tp_world_size = ProcessGroupManager.get_tensor_parallel_world_size()
        self.tp_rank = ProcessGroupManager.get_tensor_parallel_rank()

        self.ln_1 = get_normalization_function(
            config.normalization_function,
            hidden_size,
            eps=config.layer_norm_epsilon,
            normalization_implementation=normalization_implementation,
        )
        self.attn = get_attention_module(
            config, True, attention_implementation, use_padding_free_transformer, layer_idx
        )
        self.ln_2 = get_normalization_function(
            config.normalization_function,
            hidden_size,
            eps=config.layer_norm_epsilon,
            normalization_implementation=normalization_implementation,
        )
<<<<<<< HEAD
        self.mlp = EnsembleMLP_TP(config)

    def load_from_safetensors_weights_manager(
        self, safetensors_weight_manager: SafeTensorsWeightsManager, prefix: str = ""
    ) -> None:
        weight = safetensors_weight_manager.get_slice(prefix + "ln_1.weight")
        weight = tensor_parallel_split_safetensor_slice(weight, dim=0)
        state_dict = {"weight": weight}
        if hasattr(self.ln_1, "bias"):
            bias = safetensors_weight_manager.get_slice(prefix + "ln_1.bias")
            bias = tensor_parallel_split_safetensor_slice(bias, dim=0)
            state_dict["bias"] = bias
        self.ln_1.load_state_dict(state_dict)

        weight = safetensors_weight_manager.get_slice(prefix + "ln_2.weight")
        weight = tensor_parallel_split_safetensor_slice(weight, dim=0)
        state_dict = {"weight": weight}
        if hasattr(self.ln_2, "bias"):
            bias = safetensors_weight_manager.get_slice(prefix + "ln_2.bias")
            bias = tensor_parallel_split_safetensor_slice(bias, dim=0)
            state_dict["bias"] = bias
        self.ln_2.load_state_dict(state_dict)

        self.attn.load_from_safetensors_weights_manager(safetensors_weight_manager, prefix + "attn.")
        self.mlp.load_from_safetensors_weights_manager(safetensors_weight_manager, prefix + "mlp.")
=======
        self.mlp = EnsembleMLP_TP(config, layer_idx=layer_idx)
>>>>>>> a0d45b47
<|MERGE_RESOLUTION|>--- conflicted
+++ resolved
@@ -42,8 +42,7 @@
             eps=config.layer_norm_epsilon,
             normalization_implementation=normalization_implementation,
         )
-<<<<<<< HEAD
-        self.mlp = EnsembleMLP_TP(config)
+        self.mlp = EnsembleMLP_TP(config, layer_idx=layer_idx)
 
     def load_from_safetensors_weights_manager(
         self, safetensors_weight_manager: SafeTensorsWeightsManager, prefix: str = ""
@@ -68,6 +67,4 @@
 
         self.attn.load_from_safetensors_weights_manager(safetensors_weight_manager, prefix + "attn.")
         self.mlp.load_from_safetensors_weights_manager(safetensors_weight_manager, prefix + "mlp.")
-=======
-        self.mlp = EnsembleMLP_TP(config, layer_idx=layer_idx)
->>>>>>> a0d45b47
+        self.mlp = EnsembleMLP_TP(config, layer_idx=layer_idx)