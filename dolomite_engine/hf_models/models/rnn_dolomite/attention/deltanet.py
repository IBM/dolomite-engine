--- conflicted
+++ resolved
@@ -16,13 +16,8 @@
 
 if is_fla_available():
     from fla.models.utils import Cache as FLACache
-<<<<<<< HEAD
-    from fla.modules import ShortConvolution, RMSNorm, FusedRMSNormSwishGate
-    from fla.ops.delta_rule import chunk_delta_rule, fused_chunk_delta_rule, fused_recurrent_linear_attn_delta_rule
-=======
-    from fla.modules import ShortConvolution
+    from fla.modules import FusedRMSNormSwishGate, RMSNorm, ShortConvolution
     from fla.ops.delta_rule import chunk_delta_rule, fused_chunk_delta_rule, fused_recurrent_delta_rule
->>>>>>> 95e54d36
 
 
 def simple_norm(x: torch.Tensor) -> torch.Tensor:
@@ -144,7 +139,7 @@
         self.use_elu = use_elu
         if self.use_beta:
             self.b_proj = ParameterizedLinear(self.hidden_size, self.num_heads, bias=False, std=std_in)
-            
+
         if self.use_gate:
             self.g_proj = ParameterizedLinear(self.hidden_size, self.value_dim, bias=False, std=std_in)
             self.o_norm = FusedRMSNormSwishGate(self.head_v_dim, eps=norm_eps)
@@ -269,7 +264,7 @@
 
         o = rearrange(o, "b h l d -> b l h d")
         if self.use_gate:
-            g = rearrange(self.g_proj(hidden_states), 'b l (h d) -> b l h d', h=self.num_heads)
+            g = rearrange(self.g_proj(hidden_states), "b l (h d) -> b l h d", h=self.num_heads)
             o = self.o_norm(o, g)
         else:
             o = self.o_norm(o)
