import torch
import torch.nn as nn
from transformers import DynamicCache
from transformers.modeling_outputs import BaseModelOutputWithPast

<<<<<<< HEAD
from ...enums import AttentionHeadType, PositionEmbeddingType
from ...mixins import BaseModelMixin, PreTrainedModelMixin
from ...modeling_utils import ParameterizedEmbedding, get_normalization_function
from ...utils import divide_if_divisible
from .cache import RNNCache
=======
from ....utils import divide_if_divisible, is_fla_available
from ...enums import AttentionHeadType, PositionEmbeddingType
from ...mixins import BaseModelMixin, PreTrainedModelMixin
from ...modeling_utils import ParameterizedEmbedding, get_normalization_function
>>>>>>> d6ca770e
from .config import RNNDolomiteConfig
from .layer import RNNDolomiteBlock


class RNNDolomitePreTrainedModel(PreTrainedModelMixin):
    config_class = RNNDolomiteConfig
    layer_class = RNNDolomiteBlock
    _no_split_modules = ["RNNDolomiteBlock"]

    def __init__(self, config: RNNDolomiteConfig, *args, **kwargs):
        self.attention_pattern = config.attention_pattern
        super().__init__(config, *args, **kwargs)

        assert not self._use_padding_free_transformer, "RNN models are not implemented with padding free transformer"


class RNNDolomiteModel(RNNDolomitePreTrainedModel, BaseModelMixin):
    def _init_model(self, config: RNNDolomiteConfig, **kwargs) -> None:
        self.attention_head_type = AttentionHeadType(config.attention_head_type)
        self.embed_dim = config.n_embd
        self.num_heads = config.n_head
        self.m_emb = config.m_emb
        self.initializer_range = config.initializer_range

        self.head_dim = divide_if_divisible(
            self.embed_dim,
            self.num_heads,
            f"`embed_dim` ({self.embed_dim}) must be divisible by `num_heads` ({self.num_heads})",
        )

        self.wte = ParameterizedEmbedding(config.vocab_size, self.embed_dim, std=self.initializer_range)

        self.drop = nn.Identity() if config.embd_pdrop == 0 else nn.Dropout(config.embd_pdrop)
        self.h = nn.ModuleList(
            [
                self.layer_class(
                    config,
<<<<<<< HEAD
                    normalization_implementation=self.normalization_implementation,
                    attention_implementation=self.attention_implementation,
=======
>>>>>>> d6ca770e
                    attention_pattern=self.attention_pattern[i],
                    use_padding_free_transformer=self._use_padding_free_transformer,
                    layer_idx=i,
                )
                for i in range(config.n_layer)
            ]
        )
        self.ln_f = get_normalization_function(
            config.normalization_function, self.embed_dim, eps=config.layer_norm_epsilon
        )

        self.position_embedding_type = PositionEmbeddingType(config.position_embedding_type)
        self._setup_positional_encoding()

        # Initialize weights and apply final processing
        self.post_init()

    def forward(
        self,
        input_ids: torch.Tensor | None = None,
        past_key_values: DynamicCache | None = None,
        attention_mask: torch.Tensor | None = None,
        token_type_ids: torch.Tensor | None = None,
        position_ids: torch.Tensor | None = None,
        inputs_embeds: torch.Tensor | None = None,
        use_cache: bool | None = None,
        output_hidden_states: bool | None = None,
        return_dict: bool = True,
        cu_seqlens: torch.Tensor | None = None,
        max_seqlen: torch.Tensor | None = None,
    ) -> BaseModelOutputWithPast:
        (
            output_hidden_states,
            use_cache,
            hidden_states,
            attention_mask,
            position_ids,
            rope_cos_sin,
            past_key_values,
        ) = self._prepare_a_bunch_of_stuff(
            input_ids=input_ids,
            past_key_values=past_key_values,
            attention_mask=attention_mask,
            token_type_ids=token_type_ids,
            position_ids=position_ids,
            inputs_embeds=inputs_embeds,
            use_cache=use_cache,
            output_hidden_states=output_hidden_states,
            cu_seqlens=cu_seqlens,
            max_seqlen=max_seqlen,
        )

        past_key_values = (
            RNNCache(self.attention_pattern) if use_cache and past_key_values is None else past_key_values
        )
        all_hidden_states = () if output_hidden_states else None
        for block in self.h:
            if output_hidden_states:
                all_hidden_states += (hidden_states,)

            hidden_states = block(
                hidden_states,
                past_key_values=past_key_values,
                attention_mask=attention_mask,
                rope_cos_sin=rope_cos_sin,
                cu_seqlens=cu_seqlens,
                max_seqlen=max_seqlen,
            )

        hidden_states = self.ln_f(hidden_states)

        # Add last hidden state
        if output_hidden_states:
            all_hidden_states += (hidden_states,)

        return BaseModelOutputWithPast(
            last_hidden_state=hidden_states,
            past_key_values=past_key_values,
            hidden_states=all_hidden_states,
        )<|MERGE_RESOLUTION|>--- conflicted
+++ resolved
@@ -3,18 +3,11 @@
 from transformers import DynamicCache
 from transformers.modeling_outputs import BaseModelOutputWithPast
 
-<<<<<<< HEAD
+from ....utils import divide_if_divisible
 from ...enums import AttentionHeadType, PositionEmbeddingType
 from ...mixins import BaseModelMixin, PreTrainedModelMixin
 from ...modeling_utils import ParameterizedEmbedding, get_normalization_function
-from ...utils import divide_if_divisible
 from .cache import RNNCache
-=======
-from ....utils import divide_if_divisible, is_fla_available
-from ...enums import AttentionHeadType, PositionEmbeddingType
-from ...mixins import BaseModelMixin, PreTrainedModelMixin
-from ...modeling_utils import ParameterizedEmbedding, get_normalization_function
->>>>>>> d6ca770e
 from .config import RNNDolomiteConfig
 from .layer import RNNDolomiteBlock
 
@@ -52,11 +45,7 @@
             [
                 self.layer_class(
                     config,
-<<<<<<< HEAD
-                    normalization_implementation=self.normalization_implementation,
                     attention_implementation=self.attention_implementation,
-=======
->>>>>>> d6ca770e
                     attention_pattern=self.attention_pattern[i],
                     use_padding_free_transformer=self._use_padding_free_transformer,
                     layer_idx=i,
