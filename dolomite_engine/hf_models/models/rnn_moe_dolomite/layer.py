--- conflicted
+++ resolved
@@ -1,8 +1,8 @@
 from copy import deepcopy
-from transformers import DynamicCache
 
 import torch
 import torch.nn as nn
+from transformers import DynamicCache
 
 from ...enums import AttentionHeadType
 from ...modeling_utils import get_attention_module, get_normalization_function
@@ -44,9 +44,6 @@
         self.attention_pattern = attention_pattern
 
         if attention_pattern == "a":
-<<<<<<< HEAD
-            self.attn = RNNFlashAttention2(config, True, layer_idx)
-=======
             self.attn = get_attention_module(
                 config=config,
                 causal=True,
@@ -54,7 +51,6 @@
                 use_padding_free_transformer=use_padding_free_transformer,
                 layer_idx=layer_idx,
             )
->>>>>>> d2172d0c
         elif attention_pattern == "d":
             self.attn = DeltaNet(config=config, layer_idx=layer_idx)
         else:
