--- conflicted
+++ resolved
@@ -62,16 +62,10 @@
         if is_generation_cache_enabled():
             past_key_values = DynamicCache() if use_cache and past_key_values is None else past_key_values
 
-<<<<<<< HEAD
-            current_attention_out, current_mlp_out, hidden_states = self.h[str(layer_idx)](
-                current_attention_out=current_attention_out,
-                current_mlp_out=current_mlp_out,
-=======
         for layer_idx in range(self.layer_start_id, self.layer_end_id):
             previous_attention_out, previous_mlp_out, hidden_states = self.h[str(layer_idx)](
                 previous_attention_out=previous_attention_out,
                 previous_mlp_out=previous_mlp_out,
->>>>>>> 6328e141
                 residual=hidden_states,
                 past_key_values=past_key_values,
                 attention_mask=attention_mask,
