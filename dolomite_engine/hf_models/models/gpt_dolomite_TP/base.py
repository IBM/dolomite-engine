import warnings

import torch
import torch.nn as nn
from tqdm import tqdm
from transformers import DynamicCache
from transformers.modeling_outputs import BaseModelOutputWithPast

from ....utils import SafeTensorsWeightsManager
from ...enums import AttentionHeadType, PositionEmbeddingType
from ...modeling_utils import RoPE, YaRNScaledRoPE
from ...modeling_utils_TP import Alibi_TP, Dropout_TP, Embedding_TP, get_normalization_function_TP
from ..gpt_dolomite import GPTDolomiteConfig, GPTDolomiteModel, GPTDolomitePreTrainedModel
from .layer import GPTDolomiteBlock_TP


class GPTDolomitePreTrainedModel_TP(GPTDolomitePreTrainedModel):
    _no_split_modules = ["GPTDolomiteBlock_TP"]

    def __init__(self, config: GPTDolomiteConfig, *inputs, **kwargs):
        GPTDolomitePreTrainedModel.__init__(self, config, *inputs, **kwargs)

        self.pp_stage = kwargs.get("pp_stage", 0)
        self.num_pp_stages = kwargs.get("num_pp_stages", 1)
        self.is_pp_first_stage = self.pp_stage == 0
        self.is_pp_last_stage = self.pp_stage == self.num_pp_stages - 1

        self.tensor_parallel_word_embeddings = kwargs.get("tensor_parallel_word_embeddings", False)
        self.sequence_parallel = kwargs.get("sequence_parallel", False)


class GPTDolomiteModel_TP(GPTDolomitePreTrainedModel_TP, GPTDolomiteModel):
    def __init__(self, config: GPTDolomiteConfig, **kwargs) -> None:
        GPTDolomitePreTrainedModel_TP.__init__(self, config, **kwargs)

        self.attention_head_type = AttentionHeadType(config.attention_head_type)
        self.embed_dim = config.hidden_size
        self.num_heads = config.num_attention_heads
        self.max_position_embeddings = config.max_position_embeddings
        self.m_emb = config.m_emb
        self.initializer_range = config.initializer_range
        self.head_dim = self.embed_dim // self.num_heads

        if self.is_pp_first_stage:
            self.wte = Embedding_TP(
                config.vocab_size,
                self.embed_dim,
                std=self.initializer_range,
                tensor_parallel_word_embeddings=self.tensor_parallel_word_embeddings,
                use_padding_free_transformer=self._use_padding_free_transformer,
                sequence_parallel=self.sequence_parallel,
            )
<<<<<<< HEAD

            self.drop = nn.Identity() if config.embd_pdrop == 0 else Dropout_TP(config.embd_pdrop)

=======

            self.drop = nn.Identity() if config.embd_pdrop == 0 else Dropout_TP(config.embd_pdrop)

>>>>>>> ee249d7b
        layers_per_stage = config.num_hidden_layers // self.num_pp_stages
        start_layer = layers_per_stage * self.pp_stage
        end_layer = min(layers_per_stage * (self.pp_stage + 1), config.num_hidden_layers)

        self.h = nn.ModuleDict(
            {
                str(i): GPTDolomiteBlock_TP(
                    config,
                    self.normalization_implementation,
                    self.attention_implementation,
                    self._use_padding_free_transformer,
                    layer_idx=i,
                    sequence_parallel=self.sequence_parallel,
                )
                for i in range(start_layer, end_layer)
            }
        )

        if self.is_pp_last_stage:
            self.ln_f = get_normalization_function_TP(
                config.normalization_function,
                self.embed_dim,
                eps=config.layer_norm_epsilon,
                normalization_implementation=self.normalization_implementation,
                use_padding_free_transformer=self._use_padding_free_transformer,
                sequence_parallel=self.sequence_parallel,
            )

        self.position_embedding_type = PositionEmbeddingType(config.position_embedding_type)
        self._setup_positional_encoding()

        # Initialize weights and apply final processing
        self.post_init()

    def get_input_embeddings(self) -> Embedding_TP:
        return self.wte

    def set_input_embeddings(self, new_embeddings: Embedding_TP) -> None:
        self.wte = new_embeddings

    def forward(
        self,
        input_ids: torch.Tensor | None = None,
        past_key_values: DynamicCache | None = None,
        attention_mask: torch.Tensor | None = None,
        token_type_ids: torch.Tensor | None = None,
        position_ids: torch.Tensor | None = None,
        inputs_embeds: torch.Tensor | None = None,
        use_cache: bool | None = None,
        output_hidden_states: bool | None = None,
        return_dict: bool | None = None,
        cu_seqlens: torch.Tensor | None = None,
        max_seqlen: torch.Tensor | None = None,
    ) -> tuple | BaseModelOutputWithPast:
<<<<<<< HEAD
        # if pipeline parallel is disabled, fall back to original forward
=======
>>>>>>> ee249d7b
        if self.num_pp_stages == 1:
            output = super().forward(
                input_ids=input_ids,
                past_key_values=past_key_values,
                attention_mask=attention_mask,
                token_type_ids=token_type_ids,
                position_ids=position_ids,
                inputs_embeds=inputs_embeds,
                use_cache=use_cache,
                output_hidden_states=output_hidden_states,
                return_dict=return_dict,
                cu_seqlens=cu_seqlens,
                max_seqlen=max_seqlen,
            )
        else:
            if self.is_pp_first_stage:
                (
                    output_hidden_states,
                    use_cache,
                    return_dict,
                    hidden_states,
                    attention_mask,
                    position_ids,
                    rope_cos_sin,
                    past_key_values,
                ) = self._prepare_a_bunch_of_stuff(
                    input_ids=input_ids,
                    past_key_values=past_key_values,
                    attention_mask=attention_mask,
                    token_type_ids=token_type_ids,
                    position_ids=position_ids,
                    inputs_embeds=inputs_embeds,
                    use_cache=use_cache,
                    output_hidden_states=output_hidden_states,
                    return_dict=return_dict,
                    cu_seqlens=cu_seqlens,
                    max_seqlen=max_seqlen,
                )
<<<<<<< HEAD
=======
            else:
                hidden_states, cu_seqlens, max_seqlen = input_ids, past_key_values, attention_mask
                attention_mask = None
                rope_cos_sin = self._get_rope_cos_sin()
>>>>>>> ee249d7b

            for block in self.h:
                hidden_states = block(
                    hidden_states,
                    past_key_values=past_key_values,
                    attention_mask=attention_mask,
                    rope_cos_sin=rope_cos_sin,
                    cu_seqlens=cu_seqlens,
                    max_seqlen=max_seqlen,
                )

            if self.is_pp_last_stage:
                hidden_states = self.ln_f(hidden_states)

            output = hidden_states

        return output

    def load_from_safetensors_weights_manager(
        self, safetensors_weight_manager: SafeTensorsWeightsManager, prefix: str = ""
    ) -> None:
        # word embeddings
        self.wte.load_from_safetensors_weights_manager(safetensors_weight_manager, prefix + "wte.")

        # positional embeddings
        if self.position_embedding_type == PositionEmbeddingType.learned_absolute:
            self.wpe.load_from_safetensors_weights_manager(safetensors_weight_manager, prefix + "wpe.")
        elif self.position_embedding_type == PositionEmbeddingType.alibi:
            with torch.device(torch.cuda.current_device()):
                self.alibi.reset_parameters()
        elif self.position_embedding_type == PositionEmbeddingType.rope:
            with torch.device(torch.cuda.current_device()):
                self.rope.reset_parameters()
        else:
            raise ValueError(f"unexpected position_embedding_type ({self.position_embedding_type})")

        # layers
        for layer_idx, block in tqdm(enumerate(self.h), desc="Loading layers"):
            block.load_from_safetensors_weights_manager(safetensors_weight_manager, prefix + f"h.{layer_idx}.")

        # final layernorm
        state_dict = {"weight": safetensors_weight_manager.get_tensor(prefix + "ln_f.weight")}
        if hasattr(self.ln_f, "bias"):
            state_dict["bias"] = safetensors_weight_manager.get_tensor(prefix + "ln_f.bias")
        self.ln_f.load_state_dict(state_dict)

    def _prepare_a_bunch_of_stuff(
        self,
        input_ids: torch.Tensor | None = None,
        past_key_values: DynamicCache | None = None,
        attention_mask: torch.Tensor | None = None,
        token_type_ids: torch.Tensor | None = None,
        position_ids: torch.Tensor | None = None,
        inputs_embeds: torch.Tensor | None = None,
        use_cache: bool | None = None,
        output_hidden_states: bool | None = None,
        return_dict: bool | None = None,
        cu_seqlens: torch.Tensor | None = None,
        max_seqlen: torch.Tensor | None = None,
    ) -> tuple[
        bool,
        bool,
        bool,
        torch.Tensor,
        torch.Tensor,
        torch.Tensor,
        torch.Tensor,
        torch.Tensor,
        torch.Tensor,
        torch.Tensor,
        tuple[torch.Tensor],
    ]:
        if self.num_pp_stages == 1:
            output = super()._prepare_a_bunch_of_stuff(
                input_ids=input_ids,
                past_key_values=past_key_values,
                attention_mask=attention_mask,
                token_type_ids=token_type_ids,
                position_ids=position_ids,
                inputs_embeds=inputs_embeds,
                use_cache=use_cache,
                output_hidden_states=output_hidden_states,
                return_dict=return_dict,
                cu_seqlens=cu_seqlens,
                max_seqlen=max_seqlen,
            )
        else:
            if input_ids is not None and inputs_embeds is not None:
                raise ValueError("You cannot specify both input_ids and inputs_embeds at the same time")
            elif input_ids is not None:
                input_shape = input_ids.size()

                # special handling for padding free transformer with list inputs
                if self._use_padding_free_transformer:
                    # for flash attention, there is no padding and we do packing
                    # so, input_ids is of shape (s1 + s2 + ... + sb)
                    batch_size = cu_seqlens.shape[0] - 1
                else:
                    batch_size = input_shape[0]
            elif inputs_embeds is not None:
                # TODO special handling for padding free transformer needed here if we support inputs_embeds argument
                input_shape = inputs_embeds.size()[:-1]
                batch_size = input_shape[0]
            else:
                raise ValueError("You have to specify either input_ids or inputs_embeds")

            if batch_size <= 0:
                raise ValueError("batch_size has to be defined and > 0")

            device = input_ids.device if input_ids is not None else inputs_embeds.device

            if self._use_padding_free_transformer:
                assert position_ids is not None, (
                    "GPTDolomiteModel needs position_ids from outside when using flash attention with List[List[int]] "
                    "inputs"
                )
            else:
                if self.position_embedding_type == PositionEmbeddingType.alibi:
                    if position_ids is not None:
                        warnings.warn("`position_ids` have no functionality with Alibi.", FutureWarning)

                if token_type_ids is not None:
                    token_type_ids = token_type_ids.view(-1, input_shape[-1])

            past_length = None
            query_length = None
            key_length = None
            if self._use_padding_free_transformer:
                key_length = max_seqlen
            else:
                past_length = 0 if past_key_values is None else past_key_values.get_seq_length()
                query_length = input_shape[-1]
                key_length = past_length + query_length

            if position_ids is None:
                position_ids = self._get_position_ids(attention_mask, past_length, query_length, key_length, device)

            hidden_states = self._get_initial_hidden_state(input_ids, inputs_embeds, position_ids, token_type_ids)

            alibi_bias = self._get_alibi_bias(
                attention_mask, batch_size, query_length, key_length, device, hidden_states.dtype
            )

            rope_cos_sin = self._get_rope_cos_sin(
                key_length, position_ids, dtype=hidden_states.dtype, device=hidden_states.device
            )

            attention_mask = self._get_maybe_causal_mask(
                attention_mask, alibi_bias, batch_size, query_length, key_length, hidden_states.dtype, device
            )

            output = (
                output_hidden_states,
                use_cache,
                return_dict,
                hidden_states,
                attention_mask,
                position_ids,
                rope_cos_sin,
                past_key_values,
            )

        return output

    def _setup_positional_encoding(self) -> None:
        max_position_embeddings = self.config.max_position_embeddings

        if self.position_embedding_type == PositionEmbeddingType.learned_absolute:
            if self.is_pp_first_stage:
                self.wpe = Embedding_TP(
                    max_position_embeddings,
                    self.embed_dim,
                    std=self.initializer_range,
                    tensor_parallel_word_embeddings=False,
                    use_padding_free_transformer=self._use_padding_free_transformer,
                    sequence_parallel=self.sequence_parallel,
                )
        elif self.position_embedding_type == PositionEmbeddingType.alibi:
            self.alibi = Alibi_TP(self.num_heads)
        elif self.position_embedding_type == PositionEmbeddingType.rope:
            if self.config.rope_scaling is None:
                self.rope = RoPE(
                    self.head_dim, max_position_embeddings=max_position_embeddings, base=self.config.rope_theta
                )
            else:
                self.rope = YaRNScaledRoPE(
                    self.head_dim,
                    max_position_embeddings=max_position_embeddings,
                    base=self.config.rope_theta,
                    scale=self.config.rope_scaling["factor"],
                    original_max_position_embeddings=self.config.rope_scaling["original_max_position_embeddings"],
                )
        else:
            raise NotImplementedError()<|MERGE_RESOLUTION|>--- conflicted
+++ resolved
@@ -50,15 +50,9 @@
                 use_padding_free_transformer=self._use_padding_free_transformer,
                 sequence_parallel=self.sequence_parallel,
             )
-<<<<<<< HEAD
 
             self.drop = nn.Identity() if config.embd_pdrop == 0 else Dropout_TP(config.embd_pdrop)
 
-=======
-
-            self.drop = nn.Identity() if config.embd_pdrop == 0 else Dropout_TP(config.embd_pdrop)
-
->>>>>>> ee249d7b
         layers_per_stage = config.num_hidden_layers // self.num_pp_stages
         start_layer = layers_per_stage * self.pp_stage
         end_layer = min(layers_per_stage * (self.pp_stage + 1), config.num_hidden_layers)
@@ -113,10 +107,6 @@
         cu_seqlens: torch.Tensor | None = None,
         max_seqlen: torch.Tensor | None = None,
     ) -> tuple | BaseModelOutputWithPast:
-<<<<<<< HEAD
-        # if pipeline parallel is disabled, fall back to original forward
-=======
->>>>>>> ee249d7b
         if self.num_pp_stages == 1:
             output = super().forward(
                 input_ids=input_ids,
@@ -155,13 +145,6 @@
                     cu_seqlens=cu_seqlens,
                     max_seqlen=max_seqlen,
                 )
-<<<<<<< HEAD
-=======
-            else:
-                hidden_states, cu_seqlens, max_seqlen = input_ids, past_key_values, attention_mask
-                attention_mask = None
-                rope_cos_sin = self._get_rope_cos_sin()
->>>>>>> ee249d7b
 
             for block in self.h:
                 hidden_states = block(
