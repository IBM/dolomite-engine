import torch
import torch.distributed
from torch.distributed._tensor.placement_types import Placement, Replicate, Shard

from ...utils import ProcessGroupManager, divide_if_divisible


def tensor_parallel_split_safetensor_slice(slice, dim: int, start_end: tuple[int, int] | None = None) -> torch.Tensor:
    shape = slice.get_shape()
    dimensionality = len(shape)
    assert dimensionality <= 3, f"tensor should be <= 3 dimensional but {dimensionality} was found"

    tp_rank = ProcessGroupManager.get_tensor_parallel_rank()
    tp_world_size = ProcessGroupManager.get_tensor_parallel_world_size()

    if start_end is None:
        stride = divide_if_divisible(
            shape[dim],
            tp_world_size,
            f"split dimension ({dim}) is not divisible by tensor parallel world size ({tp_world_size})",
        )
        start_index = tp_rank * stride
        end_index = (tp_rank + 1) * stride
    else:
        start_index = start_end[0]
        end_index = start_end[1]

<<<<<<< HEAD
    if dimensionality == 1:
        # bias tensor
        assert dim == 0, f"dim has to 0 for a bias tensor but dim ({dim}) was passed"
        return slice[start_index:end_index]
    elif dimensionality == 2:
        assert 0 <= dim <= 1, f"dim has to 0 or 1 for a weight tensor but dim ({dim}) was passed"
        # weight tensor
        if dim == 0:
            return slice[start_index:end_index, :]
        else:
            return slice[:, start_index:end_index]
    else:
        raise RuntimeError("this code should not be reachable")


def tensor_to_dtensor(
    tensor: torch.Tensor,
    current_placement: Placement,
    desired_placement: Placement | None = None,
    dtensor_input_allowed: bool = False,
) -> DTensor:
    # if already a tensor, we return as-is
    if isinstance(tensor, DTensor):
        if dtensor_input_allowed:
            return tensor
        else:
            raise ValueError("input is already a DTensor")

    tp_mesh = ProcessGroupManager.get_tensor_parallel_mesh()

    dtensor = DTensor.from_local(tensor, device_mesh=tp_mesh, run_check=False, placements=[current_placement])
    if desired_placement is not None:
        dtensor = dtensor.redistribute(device_mesh=tp_mesh, placements=[desired_placement], async_op=True)

    return dtensor


def dtensor_to_tensor(
    dtensor: DTensor,
    desired_placement: Placement | None = None,
    grad_placement: Placement | None = None,
    tensor_input_allowed: bool = False,
) -> torch.Tensor:
    if not isinstance(dtensor, DTensor):
        assert isinstance(dtensor, torch.Tensor), "invalid type found"

        if tensor_input_allowed:
            return dtensor
        else:
            raise ValueError("input is already a Tensor")

    if desired_placement is not None:
        dtensor = dtensor.redistribute(
            device_mesh=ProcessGroupManager.get_tensor_parallel_mesh(), placements=[desired_placement], async_op=True
        )

    tensor = dtensor.to_local(grad_placements=None if grad_placement is None else [grad_placement])

    return tensor


@torch.no_grad()
def modify_state_dict_to_dtensor_dict(module: nn.Module, state_dict: dict, prefix: str, strip_keys: bool) -> dict:
    result = {}
    for key, tensor in state_dict.items():
        if isinstance(tensor, DTensor):
            continue

        if key.startswith(prefix):
            striped_key = key.split(prefix)[1] if strip_keys else key
=======
    assert 0 <= dim <= dimensionality - 1, f"dim ({dim}) has to <= dimenstionality ({dimensionality})"

    if dim == 0:
        output = slice[start_index:end_index]
    elif dim == 1:
        output = slice[:, start_index:end_index]
    elif dim == 2:
        output = slice[:, :, start_index:end_index]
>>>>>>> 2ec77092

    return output


def get_module_placements(use_padding_free_transformer: bool, sequence_parallel: bool) -> Placement:
    if sequence_parallel:
        if use_padding_free_transformer:
            placement = Shard(0)
        else:
            placement = Shard(1)
    else:
        placement = Replicate()

    return placement


def _tensor_parallel_all_reduce(x: torch.Tensor) -> torch.Tensor:
    if ProcessGroupManager.get_tensor_parallel_world_size() == 1:
        return x

    torch.distributed.all_reduce(x, group=ProcessGroupManager.get_tensor_parallel_group())

    return x


def _tensor_parallel_all_gather(x: torch.Tensor, dim: int) -> torch.Tensor:
    tp_world_size = ProcessGroupManager.get_tensor_parallel_world_size()

    if tp_world_size == 1:
        return x

    original_shape = list(x.size())
    original_shape[0] = original_shape[0] * tp_world_size

    output = torch.empty(original_shape, device=x.device, dtype=x.dtype)
    torch.distributed.all_gather_into_tensor(output, x, group=ProcessGroupManager.get_tensor_parallel_group())

    if dim != 0:
        output = output.chunk(tp_world_size)
        output = torch.cat(output, dim=dim)

    return output


def _tensor_parallel_reduce_scatter(x: torch.Tensor, dim: int) -> torch.Tensor:
    tp_world_size = ProcessGroupManager.get_tensor_parallel_world_size()

    if tp_world_size == 1:
        return x

    if dim != 0:
        x = x.chunk(tp_world_size, dim=dim)
        x = torch.cat(x)

    original_shape = list(x.size())
    original_shape[0] = original_shape[0] // tp_world_size

    output = torch.empty(original_shape, device=x.device, dtype=x.dtype)
    torch.distributed.reduce_scatter_tensor(output, x, group=ProcessGroupManager.get_tensor_parallel_group())

    return output


class _CopyToTensorParallelRegion(torch.autograd.Function):
    @staticmethod
    def forward(ctx, x: torch.Tensor) -> torch.Tensor:
        return x

    @staticmethod
    def backward(ctx, x_grad: torch.Tensor) -> torch.Tensor:
        return _tensor_parallel_all_reduce(x_grad)


class _ReduceFromTensorParallelRegion(torch.autograd.Function):
    @staticmethod
    def forward(ctx, x: torch.Tensor) -> torch.Tensor:
        return _tensor_parallel_all_reduce(x)

    @staticmethod
    def backward(ctx, x_grad: torch.Tensor) -> torch.Tensor:
        return x_grad


class _AllGatherFromSequenceParallelRegion(torch.autograd.Function):
    @staticmethod
    def forward(ctx, x: torch.Tensor, dim: int) -> torch.Tensor:
        ctx.dim = dim
        return _tensor_parallel_all_gather(x, dim=dim)

    @staticmethod
    def backward(ctx, x_grad: torch.Tensor) -> torch.Tensor:
        dim = ctx.dim
        return _tensor_parallel_reduce_scatter(x_grad, dim=dim), None


class _ReduceScatterToSequenceParallelRegion(torch.autograd.Function):
    @staticmethod
    def forward(ctx, x: torch.Tensor, dim: int) -> torch.Tensor:
        ctx.dim = dim
        return _tensor_parallel_reduce_scatter(x, dim=dim)

    @staticmethod
    def backward(ctx, x_grad: torch.Tensor) -> torch.Tensor:
        dim = ctx.dim
        return _tensor_parallel_all_gather(x_grad, dim=dim), None


def copy_to_tensor_parallel_region(x: torch.Tensor) -> torch.Tensor:
    return _CopyToTensorParallelRegion.apply(x)


def reduce_from_tensor_parallel_region(x: torch.Tensor) -> torch.Tensor:
    return _ReduceFromTensorParallelRegion.apply(x)


def all_gather_from_sequence_parallel_region(x: torch.Tensor, dim: int) -> torch.Tensor:
    return _AllGatherFromSequenceParallelRegion.apply(x, dim)


def reduce_scatter_to_sequence_parallel_region(x: torch.Tensor, dim: int) -> torch.Tensor:
    return _ReduceScatterToSequenceParallelRegion.apply(x, dim)<|MERGE_RESOLUTION|>--- conflicted
+++ resolved
@@ -25,78 +25,6 @@
         start_index = start_end[0]
         end_index = start_end[1]
 
-<<<<<<< HEAD
-    if dimensionality == 1:
-        # bias tensor
-        assert dim == 0, f"dim has to 0 for a bias tensor but dim ({dim}) was passed"
-        return slice[start_index:end_index]
-    elif dimensionality == 2:
-        assert 0 <= dim <= 1, f"dim has to 0 or 1 for a weight tensor but dim ({dim}) was passed"
-        # weight tensor
-        if dim == 0:
-            return slice[start_index:end_index, :]
-        else:
-            return slice[:, start_index:end_index]
-    else:
-        raise RuntimeError("this code should not be reachable")
-
-
-def tensor_to_dtensor(
-    tensor: torch.Tensor,
-    current_placement: Placement,
-    desired_placement: Placement | None = None,
-    dtensor_input_allowed: bool = False,
-) -> DTensor:
-    # if already a tensor, we return as-is
-    if isinstance(tensor, DTensor):
-        if dtensor_input_allowed:
-            return tensor
-        else:
-            raise ValueError("input is already a DTensor")
-
-    tp_mesh = ProcessGroupManager.get_tensor_parallel_mesh()
-
-    dtensor = DTensor.from_local(tensor, device_mesh=tp_mesh, run_check=False, placements=[current_placement])
-    if desired_placement is not None:
-        dtensor = dtensor.redistribute(device_mesh=tp_mesh, placements=[desired_placement], async_op=True)
-
-    return dtensor
-
-
-def dtensor_to_tensor(
-    dtensor: DTensor,
-    desired_placement: Placement | None = None,
-    grad_placement: Placement | None = None,
-    tensor_input_allowed: bool = False,
-) -> torch.Tensor:
-    if not isinstance(dtensor, DTensor):
-        assert isinstance(dtensor, torch.Tensor), "invalid type found"
-
-        if tensor_input_allowed:
-            return dtensor
-        else:
-            raise ValueError("input is already a Tensor")
-
-    if desired_placement is not None:
-        dtensor = dtensor.redistribute(
-            device_mesh=ProcessGroupManager.get_tensor_parallel_mesh(), placements=[desired_placement], async_op=True
-        )
-
-    tensor = dtensor.to_local(grad_placements=None if grad_placement is None else [grad_placement])
-
-    return tensor
-
-
-@torch.no_grad()
-def modify_state_dict_to_dtensor_dict(module: nn.Module, state_dict: dict, prefix: str, strip_keys: bool) -> dict:
-    result = {}
-    for key, tensor in state_dict.items():
-        if isinstance(tensor, DTensor):
-            continue
-
-        if key.startswith(prefix):
-            striped_key = key.split(prefix)[1] if strip_keys else key
-=======
     assert 0 <= dim <= dimensionality - 1, f"dim ({dim}) has to <= dimenstionality ({dimensionality})"
 
     if dim == 0:
@@ -105,7 +33,6 @@
         output = slice[:, start_index:end_index]
     elif dim == 2:
         output = slice[:, :, start_index:end_index]
->>>>>>> 2ec77092
 
     return output
 
