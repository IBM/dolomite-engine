--- conflicted
+++ resolved
@@ -1,33 +1,13 @@
 import torch
 import torch.distributed
 import torch.nn as nn
-<<<<<<< HEAD
-import torch.nn.functional as F
-from torch.distributed._tensor.api import DTensor
-from torch.distributed._tensor.placement_types import Partial, Replicate, Shard
-
-from ...utils import ProcessGroupManager, is_dtensors_enabled
-=======
 from torch.distributed._tensor.placement_types import Partial, Replicate, Shard
 
 from ...distributed import dtensor_to_tensor, tensor_to_dtensor, use_async_tensor_parallel
 from ...utils import ProcessGroupManager, divide_if_divisible
->>>>>>> 2ec77092
 from ..modeling_utils import ParameterizedLinear
 from .dtensor_module import DTensorModule
-<<<<<<< HEAD
-from .TP import (
-    all_gather_from_sequence_parallel_region,
-    copy_to_tensor_parallel_region,
-    dtensor_to_tensor,
-    get_module_placements,
-    reduce_from_tensor_parallel_region,
-    reduce_scatter_to_sequence_parallel_region,
-    tensor_to_dtensor,
-)
-=======
 from .TP import get_module_placements
->>>>>>> 2ec77092
 
 
 class ReplicatedLinear(ParameterizedLinear, DTensorModule):
@@ -118,29 +98,6 @@
 
         self.input_placement = get_module_placements(use_padding_free_transformer, sequence_parallel)
 
-<<<<<<< HEAD
-        self.sequence_parallel = sequence_parallel
-        self.use_padding_free_transformer = use_padding_free_transformer
-
-        if torch._inductor.config._micro_pipeline_tp:
-            self.compile()
-
-    def forward(self, input: torch.Tensor) -> torch.Tensor:
-        if is_dtensors_enabled() or torch._inductor.config._micro_pipeline_tp:
-            input = tensor_to_dtensor(input, current_placement=self.input_placement)
-            input = super().forward(input)
-            input = dtensor_to_tensor(input, desired_placement=Shard(-1))
-        else:
-            if self.sequence_parallel:
-                input = all_gather_from_sequence_parallel_region(
-                    input, dim=0 if self.use_padding_free_transformer else 1
-                )
-            else:
-                input = copy_to_tensor_parallel_region(input)
-
-            input = F.linear(input, self.weight.to_local(), None if self.bias is None else self.bias.to_local())
-
-=======
         if use_async_tensor_parallel():
             self.compile()
 
@@ -150,7 +107,6 @@
         )
         input = super().forward(input)
         input = dtensor_to_tensor(input, device_mesh=self.tp_mesh, desired_placement=Shard(-1))
->>>>>>> 2ec77092
         return input
 
     def extra_repr(self) -> str:
@@ -205,32 +161,6 @@
 
         self.output_placement = get_module_placements(use_padding_free_transformer, sequence_parallel)
 
-<<<<<<< HEAD
-        self.sequence_parallel = sequence_parallel
-        self.use_padding_free_transformer = use_padding_free_transformer
-
-        if torch._inductor.config._micro_pipeline_tp:
-            self.compile()
-
-    def forward(self, input: torch.Tensor) -> torch.Tensor:
-        if is_dtensors_enabled() or torch._inductor.config._micro_pipeline_tp:
-            input = tensor_to_dtensor(input, current_placement=Shard(-1))
-            input = super().forward(input)
-            input = dtensor_to_tensor(input, desired_placement=self.output_placement)
-        else:
-            input = F.linear(input, self.weight.to_local(), None)
-
-            if self.sequence_parallel:
-                input = reduce_scatter_to_sequence_parallel_region(
-                    input, dim=0 if self.use_padding_free_transformer else 1
-                )
-            else:
-                input = reduce_from_tensor_parallel_region(input)
-
-            if self.bias is not None:
-                input = input + self.bias.to_local()
-
-=======
         if use_async_tensor_parallel():
             self.compile()
 
@@ -238,7 +168,6 @@
         input = tensor_to_dtensor(input, device_mesh=self.tp_mesh, current_placement=Shard(-1))
         input = super().forward(input)
         input = dtensor_to_tensor(input, device_mesh=self.tp_mesh, desired_placement=self.output_placement)
->>>>>>> 2ec77092
         return input
 
     def extra_repr(self) -> str:
