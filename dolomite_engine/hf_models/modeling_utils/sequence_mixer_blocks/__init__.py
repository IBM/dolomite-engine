from ...config import CommonConfig
from .mamba2 import Mamba2
from .multihead_latent_attention import MultiHeadLatentAttention
from .rnn import RNN
from .softmax_attention import (
    Attention,
    get_attention_head_type,
    interleave_query_key_value_tensor_for_attention,
    interleave_query_key_value_tensor_for_gqa,
    interleave_query_key_value_tensor_for_mha,
    interleave_query_key_value_tensor_for_mqa,
    repeat_key_value,
    split_query_key_value_tensor_for_attention,
    split_query_key_value_tensor_for_gqa,
    split_query_key_value_tensor_for_mha,
    split_query_key_value_tensor_for_mqa,
)
from .stickbreaking_attention import PaddingFreeSBAttention, SBAttention


def get_sequence_mixer(
    config: CommonConfig,
    causal: bool,
    use_padding_free_transformer: bool,
    layer_idx: int,
) -> Attention | Mamba2:
    block = config.sequence_mixer_blocks[layer_idx]
    sequence_mixer_type = block.sequence_mixer_type

    if sequence_mixer_type == "mamba2":
        return Mamba2(
            hidden_size=config.hidden_size,
            ssm_state_size=block.state_size,
            ssm_intermediate_size=block.intermediate_size,
            ssm_num_heads=block.num_heads,
            conv_kernel_size=block.conv_kernel_size,
            time_step_limit=block.time_step_limit,
            add_bias=block.add_bias,
            use_conv_bias=block.use_conv_bias,
            ssm_activation_function=block.activation_function,
            num_groups=block.num_groups,
            chunk_size=block.chunk_size,
            layer_norm_epsilon=config.layer_norm_epsilon,
            initializer_range=config.initializer_range,
            init_method=config.init_method,
            m_width=config.m_width,
            num_layers=config.num_layers,
            layer_idx=layer_idx,
        )
    elif sequence_mixer_type == "multihead_latent_attention":
        return MultiHeadLatentAttention(
            hidden_size=config.hidden_size,
            query_compression_size=block.query_compression_size,
            key_value_compression_size=block.key_value_compression_size,
            num_attention_heads=block.num_attention_heads,
<<<<<<< HEAD
            head_dim=block.head_dim,
=======
>>>>>>> 57a35565
            attention_multiplier=block.attention_multiplier,
            position_embedding_type=config.position_embedding_type,
            add_bias=block.add_bias,
            softmax_dropout=block.softmax_dropout,
            dropout=block.dropout,
            init_method=config.init_method,
            initializer_range=config.initializer_range,
            m_width=config.m_width,
            num_layers=config.num_layers,
            causal=True,
            layer_idx=layer_idx,
            use_padding_free_transformer=use_padding_free_transformer,
            normalization_function=block.normalization_function,
            layer_norm_epsilon=config.layer_norm_epsilon,
        )
    elif sequence_mixer_type == "rnn":
        return RNN(
            input_size=config.hidden_size,
            state_size=block.state_size,
            output_size=config.hidden_size,
            num_heads=block.num_heads,
            m_width=config.m_width,
            num_layers=config.num_layers,
            add_bias=block.add_bias,
            initializer_range=config.initializer_range,
            init_method=config.init_method,
            gradient_clipping=block.gradient_clipping,
        )
    else:
        sequence_mixer_kwargs = dict(
            hidden_size=config.hidden_size,
            num_attention_heads=block.num_attention_heads,
            num_key_value_heads=block.num_key_value_heads,
            attention_multiplier=block.attention_multiplier,
            position_embedding_type=config.position_embedding_type,
            add_bias=block.add_bias,
            dropout=block.dropout,
            init_method=config.init_method,
            initializer_range=config.initializer_range,
            m_width=config.m_width,
            num_layers=config.num_layers,
            causal=causal,
            layer_idx=layer_idx,
        )

        if sequence_mixer_type == "softmax_attention":
            return Attention(
                **sequence_mixer_kwargs,
                softmax_dropout=block.softmax_dropout,
                use_padding_free_transformer=use_padding_free_transformer,
            )
        elif sequence_mixer_type == "stickbreaking_attention":
            if use_padding_free_transformer:
                return PaddingFreeSBAttention(**sequence_mixer_kwargs)
            else:
                return SBAttention(**sequence_mixer_kwargs)
        else:
            raise ValueError(f"unexpected sequence_mixer_type ({sequence_mixer_type})")<|MERGE_RESOLUTION|>--- conflicted
+++ resolved
@@ -53,10 +53,7 @@
             query_compression_size=block.query_compression_size,
             key_value_compression_size=block.key_value_compression_size,
             num_attention_heads=block.num_attention_heads,
-<<<<<<< HEAD
             head_dim=block.head_dim,
-=======
->>>>>>> 57a35565
             attention_multiplier=block.attention_multiplier,
             position_embedding_type=config.position_embedding_type,
             add_bias=block.add_bias,
