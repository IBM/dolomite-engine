import inspect
import math

import torch
import torch.nn as nn
import torch.nn.functional as F
from transformers import DynamicCache
from transformers.modeling_flash_attention_utils import _flash_attention_forward

<<<<<<< HEAD
from ....enums import AttentionHeadType
from .base import Attention
from .flash import FlashAttention2
from .padding_free import PaddingFreeAttention
from .sdpa import SDPA
=======
from .....enums import Kernel
from .....kernels import is_kernel_allowed, wait_for_ACT
from .....utils import divide_if_divisible, is_flash_attention_available
from ....enums import AttentionHeadType, InitMethod, PositionEmbeddingType
from ...linear import ParameterizedLinear
from ...position_embedding import apply_rotary_pos_emb
>>>>>>> 03382f2c
from .utils import (
    interleave_query_key_value_tensor_for_gqa,
    interleave_query_key_value_tensor_for_mha,
    interleave_query_key_value_tensor_for_mqa,
    repeat_key_value,
    split_query_key_value_tensor_for_gqa,
    split_query_key_value_tensor_for_mha,
    split_query_key_value_tensor_for_mqa,
)


<<<<<<< HEAD
=======
if is_flash_attention_available():
    from flash_attn.flash_attn_interface import flash_attn_varlen_func


class Attention(nn.Module):
    def __init__(
        self,
        hidden_size: int,
        num_attention_heads: int,
        num_key_value_heads: int,
        attention_multiplier: float,
        attention_head_type: AttentionHeadType,
        position_embedding_type: PositionEmbeddingType,
        add_bias: bool,
        softmax_dropout: float,
        dropout: float,
        init_method: InitMethod,
        initializer_range: float,
        m_width: float,
        num_layers: int,
        causal: bool,
        layer_idx: int,
        use_padding_free_transformer: bool,
    ) -> None:
        super().__init__()

        self.causal = causal
        self.hidden_size = hidden_size
        self.num_heads = num_attention_heads
        self.num_key_value_heads = num_key_value_heads
        self.add_bias = add_bias
        self.use_padding_free_transformer = use_padding_free_transformer

        self.head_dim = divide_if_divisible(
            self.hidden_size,
            self.num_heads,
            f"`hidden_size` ({self.hidden_size}) must be divisible by `num_heads` ({self.num_heads})",
        )

        self.attention_head_type = attention_head_type
        self.position_embedding_type = position_embedding_type
        self.attention_multiplier = attention_multiplier
        self.layer_idx = layer_idx

        if self.attention_head_type == AttentionHeadType.mha:
            if self.num_key_value_heads is None:
                self.num_key_value_heads = self.num_heads

            assert (
                self.num_heads == self.num_key_value_heads
            ), f"{self.__class__.__name__} should have same number of heads for query, keys and values"
        elif self.attention_head_type == AttentionHeadType.gqa:
            assert (
                self.num_key_value_heads is not None
            ), "`num_key_value_heads` needs to be specified with GroupedQueryAttention"

            divide_if_divisible(
                self.num_heads,
                self.num_key_value_heads,
                f"`num_heads` ({self.num_heads}) should be a multiple of `num_key_value_heads` ({self.num_key_value_heads})",
            )
        elif self.attention_head_type == AttentionHeadType.mqa:
            if self.num_key_value_heads is None:
                self.num_key_value_heads = 1

            assert self.num_key_value_heads == 1, f"{self.__class__.__name__} should have 1 head for keys and values"
        else:
            raise ValueError(f"unexpected attention_head_type ({self.attention_head_type})")

        # note that the actual layout is different for the output and depends on whether we are using MHA, MQA or GQA
        # (self.hidden_size + 2 * self.num_key_value_heads * self.head_dim) is just the actual number output features
        std = initializer_range
        if init_method == InitMethod.mup:
            std /= math.sqrt(m_width)
        self.c_attn = ParameterizedLinear(
            self.hidden_size,
            self.hidden_size + 2 * self.num_key_value_heads * self.head_dim,
            bias=self.add_bias,
            std=std,
        )

        std = initializer_range / math.sqrt(2 * num_layers)
        if init_method == InitMethod.mup:
            std /= math.sqrt(m_width)
        self.c_proj = ParameterizedLinear(self.hidden_size, self.hidden_size, bias=self.add_bias, std=std)

        self.softmax_dropout_p = softmax_dropout

        self.softmax_dropout = nn.Identity() if softmax_dropout == 0 else nn.Dropout(softmax_dropout)
        self.dropout = nn.Identity() if dropout == 0 else nn.Dropout(dropout)

    def _prepare_qkv_for_forward(self, hidden_states: torch.Tensor) -> tuple[torch.Tensor, torch.Tensor, torch.Tensor]:
        # the output of following is a tuple if using MQA with tensor parallel
        hidden_states = self.c_attn(hidden_states)

        # for MHA, we can get away with doing just 1 transpose which is not true for GQA
        if self.attention_head_type == AttentionHeadType.mha:
            query, key, value = self._prepare_qkv_for_forward_mha(hidden_states)
        elif self.attention_head_type == AttentionHeadType.gqa:
            query, key, value = self._prepare_qkv_for_forward_gqa(hidden_states)
        elif self.attention_head_type == AttentionHeadType.mqa:
            query, key, value = self._prepare_qkv_for_forward_mqa(hidden_states)
        else:
            raise ValueError(f"unexpected attention_head_type ({self.attention_head_type})")

        return query, key, value

    def _prepare_qkv_for_forward_mha(
        self, hidden_states: torch.Tensor
    ) -> tuple[torch.Tensor, torch.Tensor, torch.Tensor]:
        if self.use_padding_free_transformer:
            total_q = hidden_states.shape[0]
            hidden_states = hidden_states.view(total_q, self.num_key_value_heads, -1)
        else:
            batch_size, query_length = hidden_states.shape[:-1]
            hidden_states = hidden_states.view(batch_size, query_length, self.num_heads, -1)
            hidden_states = hidden_states.transpose(1, 2)

        query, key, value = hidden_states.chunk(3, dim=-1)

        return query, key, value

    def _prepare_qkv_for_forward_gqa(
        self, hidden_states: torch.Tensor
    ) -> tuple[torch.Tensor, torch.Tensor, torch.Tensor]:
        if self.use_padding_free_transformer:
            total_q = hidden_states.shape[0]
            input_shape = (hidden_states.shape[0], self.num_key_value_heads, -1)
            output_shape = (total_q, -1, self.head_dim)
        else:
            batch_size, query_length = hidden_states.shape[:-1]
            input_shape = (*hidden_states.shape[:-1], self.num_key_value_heads, -1)
            output_shape = (batch_size, query_length, -1, self.head_dim)

        hidden_states = hidden_states.view(*input_shape)

        query, key, value = hidden_states.split(
            ((self.num_heads // self.num_key_value_heads) * self.head_dim, self.head_dim, self.head_dim), dim=-1
        )

        query = query.reshape(*output_shape)

        if not self.use_padding_free_transformer:
            query = query.transpose(1, 2)
            key = key.transpose(1, 2)
            value = value.transpose(1, 2)

        return query, key, value

    def _prepare_qkv_for_forward_mqa(
        self, hidden_states: torch.Tensor
    ) -> tuple[torch.Tensor, torch.Tensor, torch.Tensor]:
        if self.use_padding_free_transformer:
            total_q = hidden_states.shape[0]
        else:
            batch_size, query_length = hidden_states.shape[:-1]

        query, key, value = hidden_states.split((self.hidden_size, self.head_dim, self.head_dim), dim=-1)

        if self.use_padding_free_transformer:
            query = query.view(total_q, self.num_heads, -1)
            key = key.unsqueeze(1)
            value = value.unsqueeze(1)
        else:
            query = query.view(batch_size, query_length, self.num_heads, -1)

            query = query.transpose(1, 2)
            key = key.unsqueeze(1)
            value = value.unsqueeze(1)

        return query, key, value

    def forward(
        self,
        hidden_states: torch.Tensor,
        past_key_values: DynamicCache | None = None,
        attention_mask: torch.Tensor | None = None,
        rope_cos_sin: torch.Tensor | None = None,
        cu_seqlens: torch.Tensor | None = None,
        max_seqlen: torch.Tensor | None = None,
    ) -> torch.Tensor:
        if self.use_padding_free_transformer:
            assert is_kernel_allowed(Kernel.flash_attention_2)
            assert past_key_values is None

        query, key, value = self._prepare_qkv_for_forward(hidden_states)

        if self.position_embedding_type == PositionEmbeddingType.rope:
            query = apply_rotary_pos_emb(query, rope_cos_sin)
            key = apply_rotary_pos_emb(key, rope_cos_sin)

        if past_key_values is not None:
            key, value = past_key_values.update(key, value, self.layer_idx)

        if is_kernel_allowed(Kernel.flash_attention_2):
            if self.use_padding_free_transformer:
                output_shape = (-1, self.hidden_size)
            else:
                # TODO avoid this extra transpose
                query = query.transpose(1, 2)
                if self.attention_head_type == AttentionHeadType.mqa:
                    key = key.squeeze(1).unsqueeze(2)
                    value = value.squeeze(1).unsqueeze(2)
                else:
                    key = key.transpose(1, 2)
                    value = value.transpose(1, 2)

                batch_size, query_length = query.shape[:2]
                output_shape = (batch_size, query_length, -1)

            query = wait_for_ACT(query, wait_in_forward=True, wait_in_backward=False)
            key = wait_for_ACT(key, wait_in_forward=True, wait_in_backward=False)
            value = wait_for_ACT(value, wait_in_forward=True, wait_in_backward=False)

            if self.use_padding_free_transformer:
                hidden_states = flash_attn_varlen_func(
                    query,
                    key,
                    value,
                    cu_seqlens_q=cu_seqlens,
                    cu_seqlens_k=cu_seqlens,
                    max_seqlen_q=max_seqlen,
                    max_seqlen_k=max_seqlen,
                    dropout_p=self.softmax_dropout_p if self.training else 0,
                    softmax_scale=self._get_softmax_scale(),
                    causal=self.causal,
                )
            else:
                hidden_states = _flash_attention_forward(
                    query_states=query,
                    key_states=key,
                    value_states=value,
                    attention_mask=attention_mask,
                    query_length=query_length,
                    is_causal=self.causal,
                    dropout=self.softmax_dropout_p if self.training else 0,
                    softmax_scale=self._get_softmax_scale(),
                )

            del query, key, value

            hidden_states = wait_for_ACT(hidden_states, wait_in_forward=False, wait_in_backward=True)
            hidden_states = hidden_states.view(*output_shape)
        else:
            key = repeat_key_value(key, self.num_heads, self.num_key_value_heads)
            value = repeat_key_value(value, self.num_heads, self.num_key_value_heads)

            hidden_states = F.scaled_dot_product_attention(
                query,
                key,
                value,
                attn_mask=attention_mask,
                dropout_p=self.softmax_dropout_p if self.training else 0,
                is_causal=self.causal if attention_mask is None else False,
                scale=self._get_softmax_scale(),
            )

            del query, key, value

            batch_size = hidden_states.shape[0]
            hidden_states = hidden_states.transpose(1, 2)
            hidden_states = hidden_states.reshape(batch_size, -1, self.num_heads * self.head_dim)

        hidden_states = self.c_proj(hidden_states)
        hidden_states = self.dropout(hidden_states)

        return hidden_states

    def _get_softmax_scale(self, return_none_allowed: bool = True) -> float:
        if self.attention_multiplier is None:
            softmax_scale = None if return_none_allowed else 1 / self.head_dim**0.5
        else:
            softmax_scale = self.attention_multiplier

        return softmax_scale


>>>>>>> 03382f2c
_INTERLEAVE_FUNCTIONS = {
    AttentionHeadType.mha.value: interleave_query_key_value_tensor_for_mha,
    AttentionHeadType.mqa.value: interleave_query_key_value_tensor_for_mqa,
    AttentionHeadType.gqa.value: interleave_query_key_value_tensor_for_gqa,
}


_SPLIT_FUNCTIONS = {
    AttentionHeadType.mha.value: split_query_key_value_tensor_for_mha,
    AttentionHeadType.mqa.value: split_query_key_value_tensor_for_mqa,
    AttentionHeadType.gqa.value: split_query_key_value_tensor_for_gqa,
}


def interleave_query_key_value_tensor_for_attention(
    query_weight: torch.Tensor,
    key_weight: torch.Tensor,
    value_weight: torch.Tensor,
    num_heads: int,
    num_key_value_heads: int,
    head_dim: int,
    attention_head_type: AttentionHeadType,
) -> torch.Tensor:
    if attention_head_type.value in _INTERLEAVE_FUNCTIONS:
        interleave_function = _INTERLEAVE_FUNCTIONS[attention_head_type.value]
        interleave_function_parameters = inspect.signature(interleave_function).parameters.keys()

        parameters_to_pass = {}
        this_function_parameters = locals()
        for parameter in interleave_function_parameters:
            parameters_to_pass[parameter] = this_function_parameters[parameter]

        query_key_value_weight = interleave_function(**parameters_to_pass)

        return query_key_value_weight

    raise ValueError(f"unexpected `attention_head_type` {attention_head_type}")


def split_query_key_value_tensor_for_attention(
    query_key_value_weight: torch.Tensor,
    num_heads: int,
    num_key_value_heads: int,
    head_dim: int,
    attention_head_type: AttentionHeadType,
) -> tuple[torch.Tensor, torch.Tensor, torch.Tensor]:
    if attention_head_type.value in _SPLIT_FUNCTIONS:
        split_function = _SPLIT_FUNCTIONS[attention_head_type.value]
        split_function_parameters = inspect.signature(split_function).parameters.keys()

        parameters_to_pass = {}
        this_function_parameters = locals()
        for parameter in split_function_parameters:
            parameters_to_pass[parameter] = this_function_parameters[parameter]

        return split_function(**parameters_to_pass)

    raise ValueError(f"unexpected `attention_head_type` {attention_head_type}")<|MERGE_RESOLUTION|>--- conflicted
+++ resolved
@@ -7,20 +7,12 @@
 from transformers import DynamicCache
 from transformers.modeling_flash_attention_utils import _flash_attention_forward
 
-<<<<<<< HEAD
-from ....enums import AttentionHeadType
-from .base import Attention
-from .flash import FlashAttention2
-from .padding_free import PaddingFreeAttention
-from .sdpa import SDPA
-=======
 from .....enums import Kernel
 from .....kernels import is_kernel_allowed, wait_for_ACT
 from .....utils import divide_if_divisible, is_flash_attention_available
 from ....enums import AttentionHeadType, InitMethod, PositionEmbeddingType
 from ...linear import ParameterizedLinear
 from ...position_embedding import apply_rotary_pos_emb
->>>>>>> 03382f2c
 from .utils import (
     interleave_query_key_value_tensor_for_gqa,
     interleave_query_key_value_tensor_for_mha,
@@ -32,8 +24,6 @@
 )
 
 
-<<<<<<< HEAD
-=======
 if is_flash_attention_available():
     from flash_attn.flash_attn_interface import flash_attn_varlen_func
 
@@ -311,7 +301,6 @@
         return softmax_scale
 
 
->>>>>>> 03382f2c
 _INTERLEAVE_FUNCTIONS = {
     AttentionHeadType.mha.value: interleave_query_key_value_tensor_for_mha,
     AttentionHeadType.mqa.value: interleave_query_key_value_tensor_for_mqa,
