--- conflicted
+++ resolved
@@ -6,13 +6,7 @@
 from transformers import DynamicCache
 
 from ....utils import is_stickbreaking_available
-<<<<<<< HEAD
-from ...config import CommonConfig
 from ...enums import AttentionHeadType, InitMethod, PositionEmbeddingType
-from ..linear import ParameterizedLinear
-=======
-from ...enums import AttentionHeadType, InitMethod, PositionEmbeddingType
->>>>>>> 7656a933
 from .softmax_attention import Attention
 
 
@@ -53,10 +47,6 @@
         attention_head_type: AttentionHeadType,
         position_embedding_type: PositionEmbeddingType,
         add_bias: bool,
-<<<<<<< HEAD
-        softmax_dropout: float,
-=======
->>>>>>> 7656a933
         dropout: float,
         init_method: InitMethod,
         initializer_range: float,
@@ -66,12 +56,6 @@
         layer_idx: int,
     ) -> None:
         super().__init__(
-<<<<<<< HEAD
-            hidden_size, num_attention_heads, num_key_value_heads, attention_multiplier, 
-            attention_head_type, position_embedding_type, add_bias, softmax_dropout, dropout, 
-            init_method, initializer_range, m_width, num_layers, causal, layer_idx
-        )
-=======
             hidden_size=hidden_size,
             num_attention_heads=num_attention_heads,
             num_key_value_heads=num_key_value_heads,
@@ -89,7 +73,6 @@
             layer_idx=layer_idx,
         )
 
->>>>>>> 7656a933
         self.head_bias = torch.nn.Parameter(torch.zeros(self.hidden_size // self.head_dim, self.head_dim))
         self.norm = torch.nn.GroupNorm(self.num_heads, self.hidden_size)
 
@@ -103,11 +86,7 @@
         max_seqlen: torch.Tensor | None = None,
         sb_metadata=None,
     ) -> torch.Tensor:
-<<<<<<< HEAD
         # assert past_key_values is None
-=======
-        assert past_key_values is None
->>>>>>> 7656a933
 
         query, key, value = self._prepare_qkv_for_forward(hidden_states)
         softmax_scale = self._get_softmax_scale()
