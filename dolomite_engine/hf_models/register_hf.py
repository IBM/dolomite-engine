from transformers import AutoConfig, AutoModel, AutoModelForCausalLM

from .models import (
    GPTCrossLayerConfig,
    GPTCrossLayerForCausalLM,
    GPTCrossLayerModel,
    GPTDolomiteConfig,
    GPTDolomiteForCausalLM,
    GPTDolomiteForCausalLM_TP,
    GPTDolomiteModel,
    GPTEnsembleConfig,
    GPTEnsembleForCausalLM,
    GPTEnsembleForCausalLM_TP,
    GPTEnsembleModel,
    GPTLadderConfig,
    GPTLadderForCausalLM,
    GPTLadderForCausalLM_TP,
    GPTLadderModel,
    GPTParallelConfig,
    GPTParallelForCausalLM,
    GPTParallelForCausalLM_TP,
    GPTParallelModel,
    MoEDolomiteConfig,
    MoEDolomiteForCausalLM,
    MoEDolomiteForCausalLM_TP,
    MoEDolomiteModel,
    RNNDolomiteConfig,
    RNNDolomiteForCausalLM,
    RNNDolomiteModel,
)


# (AutoConfig, AutoModel, AutoModelForCausalLM)
_CUSTOM_MODEL_REGISTRY = [
    (GPTDolomiteConfig, GPTDolomiteModel, GPTDolomiteForCausalLM),
    (MoEDolomiteConfig, MoEDolomiteModel, MoEDolomiteForCausalLM),
    (GPTCrossLayerConfig, GPTCrossLayerModel, GPTCrossLayerForCausalLM),
    (RNNDolomiteConfig, RNNDolomiteModel, RNNDolomiteForCausalLM),
    (GPTEnsembleConfig, GPTEnsembleModel, GPTEnsembleForCausalLM),
    (GPTLadderConfig, GPTLadderModel, GPTLadderForCausalLM),
    (GPTParallelConfig, GPTParallelModel, GPTParallelForCausalLM),
]
_CUSTOM_MODEL_TYPES = []
_CUSTOM_MODEL_CLASSES = []


def register_model_classes() -> None:
    for config_class, auto_model_class, auto_model_for_causal_lm_class in _CUSTOM_MODEL_REGISTRY:
        model_type = config_class.model_type

        AutoConfig.register(model_type, config_class)
        AutoModel.register(config_class, auto_model_class)
        AutoModelForCausalLM.register(config_class, auto_model_for_causal_lm_class)

        _CUSTOM_MODEL_TYPES.append(model_type)
        _CUSTOM_MODEL_CLASSES.append(auto_model_for_causal_lm_class)


def is_custom_model(model_type: str) -> bool:
    return model_type in _CUSTOM_MODEL_TYPES


<<<<<<< HEAD
_TENSOR_PARALLEL_CLASS_MAPPING = {
    "gpt_dolomite": (GPTDolomiteForCausalLM, GPTDolomiteForCausalLM_TP),
    "gpt_ensemble": (GPTEnsembleForCausalLM, GPTEnsembleForCausalLM_TP),
    "gpt_parallel": (GPTParallelForCausalLM, GPTParallelForCausalLM_TP),
    "gpt_ladder": (GPTLadderForCausalLM, GPTLadderForCausalLM_TP),
}


def get_tensor_parallel_class(model_type: str) -> AutoModelForCausalLM:
    assert model_type in _TENSOR_PARALLEL_CLASS_MAPPING, "tensor parallel is not supported with this model"
    return _TENSOR_PARALLEL_CLASS_MAPPING[model_type][1]
=======
_MODEL_PARALLEL_CLASS_MAPPING = {
    GPTDolomiteConfig.model_type: GPTDolomiteForCausalLM_TP,
    MoEDolomiteConfig.model_type: MoEDolomiteForCausalLM_TP,
}


def get_model_parallel_class(model_type: str) -> AutoModelForCausalLM:
    if model_type in _MODEL_PARALLEL_CLASS_MAPPING:
        return _MODEL_PARALLEL_CLASS_MAPPING[model_type]

    raise ValueError(f"model parallelism is not supported with `model_type` ({model_type})")
>>>>>>> 2ec77092
<|MERGE_RESOLUTION|>--- conflicted
+++ resolved
@@ -8,18 +8,10 @@
     GPTDolomiteForCausalLM,
     GPTDolomiteForCausalLM_TP,
     GPTDolomiteModel,
-    GPTEnsembleConfig,
-    GPTEnsembleForCausalLM,
-    GPTEnsembleForCausalLM_TP,
     GPTEnsembleModel,
     GPTLadderConfig,
     GPTLadderForCausalLM,
-    GPTLadderForCausalLM_TP,
     GPTLadderModel,
-    GPTParallelConfig,
-    GPTParallelForCausalLM,
-    GPTParallelForCausalLM_TP,
-    GPTParallelModel,
     MoEDolomiteConfig,
     MoEDolomiteForCausalLM,
     MoEDolomiteForCausalLM_TP,
@@ -38,7 +30,6 @@
     (RNNDolomiteConfig, RNNDolomiteModel, RNNDolomiteForCausalLM),
     (GPTEnsembleConfig, GPTEnsembleModel, GPTEnsembleForCausalLM),
     (GPTLadderConfig, GPTLadderModel, GPTLadderForCausalLM),
-    (GPTParallelConfig, GPTParallelModel, GPTParallelForCausalLM),
 ]
 _CUSTOM_MODEL_TYPES = []
 _CUSTOM_MODEL_CLASSES = []
@@ -60,19 +51,6 @@
     return model_type in _CUSTOM_MODEL_TYPES
 
 
-<<<<<<< HEAD
-_TENSOR_PARALLEL_CLASS_MAPPING = {
-    "gpt_dolomite": (GPTDolomiteForCausalLM, GPTDolomiteForCausalLM_TP),
-    "gpt_ensemble": (GPTEnsembleForCausalLM, GPTEnsembleForCausalLM_TP),
-    "gpt_parallel": (GPTParallelForCausalLM, GPTParallelForCausalLM_TP),
-    "gpt_ladder": (GPTLadderForCausalLM, GPTLadderForCausalLM_TP),
-}
-
-
-def get_tensor_parallel_class(model_type: str) -> AutoModelForCausalLM:
-    assert model_type in _TENSOR_PARALLEL_CLASS_MAPPING, "tensor parallel is not supported with this model"
-    return _TENSOR_PARALLEL_CLASS_MAPPING[model_type][1]
-=======
 _MODEL_PARALLEL_CLASS_MAPPING = {
     GPTDolomiteConfig.model_type: GPTDolomiteForCausalLM_TP,
     MoEDolomiteConfig.model_type: MoEDolomiteForCausalLM_TP,
@@ -83,5 +61,4 @@
     if model_type in _MODEL_PARALLEL_CLASS_MAPPING:
         return _MODEL_PARALLEL_CLASS_MAPPING[model_type]
 
-    raise ValueError(f"model parallelism is not supported with `model_type` ({model_type})")
->>>>>>> 2ec77092
+    raise ValueError(f"model parallelism is not supported with `model_type` ({model_type})")