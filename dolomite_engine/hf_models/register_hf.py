--- conflicted
+++ resolved
@@ -16,31 +16,6 @@
     LadderResidualForCausalLM,
     LadderResidualForCausalLM_TP,
     LadderResidualModel,
-<<<<<<< HEAD
-    Mamba2DolomiteConfig,
-    Mamba2DolomiteForCausalLM,
-    Mamba2DolomiteModel,
-    MoEDolomiteConfig,
-    MoEDolomiteForCausalLM,
-    MoEDolomiteForCausalLM_TP,
-    MoEDolomiteModel,
-    MoELadderResidualConfig,
-    MoELadderResidualForCausalLM,
-    MoELadderResidualModel,
-    MoEStickBreakingConfig,
-    MoEStickBreakingForCausalLM,
-    MoEStickBreakingModel,
-    RNNDolomiteConfig,
-    RNNDolomiteForCausalLM,
-    RNNDolomiteModel,
-    RNNMoEDolomiteConfig,
-    RNNMoEDolomiteForCausalLM,
-    RNNMoEDolomiteModel,
-    StickBreakingConfig,
-    StickBreakingForCausalLM,
-    StickBreakingModel,
-=======
->>>>>>> e0376695
 )
 
 
@@ -50,13 +25,6 @@
     (GPTCrossLayerConfig, GPTCrossLayerModel, GPTCrossLayerForCausalLM),
     (DesyncResidualConfig, DesyncResidualModel, DesyncResidualForCausalLM),
     (LadderResidualConfig, LadderResidualModel, LadderResidualForCausalLM),
-<<<<<<< HEAD
-    (StickBreakingConfig, StickBreakingModel, StickBreakingForCausalLM),
-    (MoEStickBreakingConfig, MoEStickBreakingModel, MoEStickBreakingForCausalLM),
-    (MoELadderResidualConfig, MoELadderResidualModel, MoELadderResidualForCausalLM),
-    (Mamba2DolomiteConfig, Mamba2DolomiteModel, Mamba2DolomiteForCausalLM),
-=======
->>>>>>> e0376695
 ]
 _CUSTOM_MODEL_TYPES = []
 _CUSTOM_MODEL_CLASSES = []
