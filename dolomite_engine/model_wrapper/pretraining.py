from contextlib import nullcontext

import torch
import torch.distributed
import torch.nn.functional as F
from torch.distributed._tensor.placement_types import Replicate, Shard
from torch.distributed.tensor.parallel import loss_parallel
from transformers import AutoModelForCausalLM, AutoModelForSeq2SeqLM

from ..enums import AttentionImplementation, Mode, MoEImplementation
from ..hf_models.modeling_utils_TP import tensor_to_dtensor
from ..utils import ProcessGroupManager
from .base import ModelWrapper


class ModelWrapperForPretraining(ModelWrapper):
    def __init__(
        self,
        mode: Mode,
        model_name: str | None,
        pretrained_config: dict | None,
        model_class: AutoModelForCausalLM | AutoModelForSeq2SeqLM,
        dtype: torch.dtype,
        efficient_initialization: bool,
        attention_implementation: AttentionImplementation,
        moe_implementation: MoEImplementation,
        use_padding_free_transformer: bool,
        tensor_parallel_word_embeddings: bool,
        sequence_parallel: bool,
        micro_batch_size: int,
        sequence_length: int,
        num_pipeline_stages: int,
        pipeline_stage_id: int,
        neft_alpha: float | None = None,
        trust_remote_code: bool = False,
        tokenizer_name: str | None = None,
        additional_special_tokens: list[str] | None = None,
        reset_attention_mask: bool = False,
        reset_position_ids: bool = False,
    ) -> None:
        """initializes a model wrapper for a HuggingFace model

        Args:
            mode (Mode): training / inference mode
            model_name (str | None): path of the model on disk or HF hub
            pretrained_config (dict | None): config of the model to load model from, only used if `model_name` is None
            model_class (AutoModelForCausalLM | AutoModelForSeq2SeqLM): HF model class to use for model loading
            dtype (torch.dtype): dtype for the model
            efficient_initialization (bool): whether to use efficient initialization for the model initialization, saves CPU memory
            attention_implementation (AttentionImplementation): attention implementation for the model
            use_padding_free_transformer (bool): whether to use padding free transformer
            tensor_parallel_word_embeddings (bool): whether to use tensor parallel word embeddings
            sequence_parallel (bool): whether to use sequence parallel
            micro_batch_size (int): micro batch size for pretraining
            sequence_length (int): sequence length for pretraining
            num_pipeline_stages (int): number of stages for the pipeline
            pipeline_stage_id (int): current pipeline stage id
            neft_alpha (float | None, optional): alpha parameter for NEFTune. Defaults to None.
            trust_remote_code (bool, optional): whether the model has remote code in the HF bucket. Defaults to False.
            tokenizer_name (str | None, optional): path of the model on disk or HF hub. Defaults to None. If None, the `model_name` is used for tokenizer.
            additional_special_tokens (list[str] | None, optional): additional special tokens to use for expanding tokenizer. Defaults to None.
            reset_attention_mask (bool, optional): whether to reset attention mask during pretraining. Defaults to False.
            reset_position_ids (bool, optional): whether to reset position ids during pretraining. Defaults to False.
        """

        self.micro_batch_size = micro_batch_size
        self.sequence_length = sequence_length
        self.reset_attention_mask = reset_attention_mask
        self.reset_position_ids = reset_position_ids

        super().__init__(
            mode=mode,
            model_name=model_name,
            pretrained_config=pretrained_config,
            model_class=model_class,
            dtype=dtype,
            efficient_initialization=efficient_initialization,
            attention_implementation=attention_implementation,
            moe_implementation=moe_implementation,
            use_padding_free_transformer=use_padding_free_transformer,
            tensor_parallel_word_embeddings=tensor_parallel_word_embeddings,
            sequence_parallel=sequence_parallel,
            num_pipeline_stages=num_pipeline_stages,
            pipeline_stage_id=pipeline_stage_id,
            neft_alpha=neft_alpha,
            trust_remote_code=trust_remote_code,
            tokenizer_name=tokenizer_name,
            additional_special_tokens=additional_special_tokens,
        )

        if self.pp_world_size > 1:
            assert not self.reset_attention_mask, "reset_attention_mask is not supported with pipeline parallelism"
            assert not self.reset_position_ids, "reset_position_ids is not supported with pipeline parallelism"

    def forward(self, batch: dict) -> dict:
        """forward function for a batch

        Args:
            batch (dict): a dict of key, value pairs for a batch

        Returns:
            torch.Tensor: loss tensor
        """

        # for pretraining we compute loss externally here instead of relying on transformers.
        # this is done because megatron's dataset returns batches of length (sequence_length + 1)
        # instead of (sequence_length), so we need to trim the input_ids before forward pass.
        # transformers does forward pass before however and then trims the tokens.

        if isinstance(batch, torch.Tensor):
            batch = {"text": batch}

        input_ids, labels = self._prepare_inputs_ids_and_labels_for_forward(batch)
        batch = self._prepare_model_inputs(input_ids)

        model_outputs = self.model(**batch, return_dict=True)

        # without pipeline parallel, we compute the loss outside
        if self.pp_world_size == 1:
            model_outputs = self.get_loss(model_outputs, labels)

        return model_outputs

    def get_loss(self, model_outputs, labels: torch.Tensor) -> torch.Tensor:
        if isinstance(model_outputs, torch.Tensor):
            logits = model_outputs
        else:
            logits: torch.Tensor = model_outputs.logits

        if self.upcast_logits_for_loss:
            logits = logits.float()

        loss_context = nullcontext

        if ProcessGroupManager.is_tensor_parallel_enabled():
            logits = tensor_to_dtensor(
                logits,
                device_mesh=self.tp_mesh,
                current_placement=Shard(-1) if self.tensor_parallel_word_embeddings else Replicate(),
            )
            labels = tensor_to_dtensor(labels, device_mesh=self.tp_mesh, current_placement=Replicate())

            if self.tensor_parallel_word_embeddings:
                loss_context = loss_parallel

        with loss_context():
            lm_loss = F.cross_entropy(logits.view(-1, logits.size(-1)), labels.reshape(-1))

        if hasattr(model_outputs, "aux_loss"):
            aux_loss = model_outputs.aux_loss
            loss = lm_loss + self.router_aux_loss_coef * aux_loss

            output = {"loss": loss, "lm_loss": lm_loss, "aux_loss": aux_loss}
        else:
            loss = lm_loss
            output = {"loss": loss}

        return output

    def broadcast_tensor_parallel_input(self, tokens: dict, shape: tuple[int]) -> torch.Tensor:
        tp_source_rank = ProcessGroupManager.get_tensor_parallel_first_rank()
        tp_group = ProcessGroupManager.get_tensor_parallel_group()

        if self.tp_rank == 0:
            tokens = tokens.to(torch.cuda.current_device())
        else:
            tokens = torch.empty(shape, dtype=torch.long, device=torch.cuda.current_device())

        torch.distributed.broadcast(tokens, src=tp_source_rank, group=tp_group)

        return tokens

    def _prepare_model_inputs(self, input_ids: torch.Tensor) -> dict:
        batch = {}

        if self.use_padding_free_transformer:
            batch_size, sequence_length = input_ids.shape
            input_ids = input_ids.reshape(-1)

            if self.reset_attention_mask:
                num_tokens_in_batch = batch_size * sequence_length

                document_end_positions = input_ids == self.eos_token_id
                for i in range(sequence_length - 1, num_tokens_in_batch, sequence_length):
                    document_end_positions[i] = 1
                cu_seqlens = document_end_positions.nonzero(as_tuple=True)[0] + 1
                cu_seqlens = torch.cat([torch.tensor([0], device=input_ids.device), cu_seqlens])
                cu_seqlens = cu_seqlens.to(torch.int32)

                seqlen = cu_seqlens[1:] - cu_seqlens[:-1]
                # we move to CPU here otherwise FlashAttention will move to CPU on every invocation i.e all layers
                max_seqlen = seqlen.max().item()

                if self.reset_position_ids:
                    position_ids = torch.cat(
                        [torch.arange(0, i, 1, dtype=torch.int32, device=input_ids.device) for i in seqlen]
                    )
                else:
                    position_ids = self.position_ids
            else:
                cu_seqlens = self.cu_seqlens
                max_seqlen = self.max_seqlen
                position_ids = self.position_ids

            batch["cu_seqlens"] = cu_seqlens
            batch["max_seqlen"] = max_seqlen
            batch["position_ids"] = position_ids

        batch["input_ids"] = input_ids

        if ProcessGroupManager.is_tensor_parallel_enabled():
            batch["output_parallel_lm_logits"] = self.tensor_parallel_word_embeddings

        return batch

<<<<<<< HEAD
    def _prepare_inputs_ids_and_labels_for_forward(self, batch: dict) -> tuple[torch.Tensor]:
        if self.pp_world_size == 1:
            if self.tp_world_size > 1:
                tokens = self.broadcast_tensor_parallel_input(
                    None if batch is None else batch["text"], (self.micro_batch_size, self.sequence_length + 1)
=======
    def _prepare_inputs_ids_and_labels_for_forward(self, batch: dict) -> torch.Tensor:
        if ProcessGroupManager.is_tensor_parallel_enabled():
            tp_source_rank = ProcessGroupManager.get_tensor_parallel_first_rank()
            tp_group = ProcessGroupManager.get_tensor_parallel_group()

            if self.tp_rank == 0:
                tokens: torch.Tensor = batch["text"]
                tokens = tokens.to(torch.cuda.current_device())
            else:
                tokens = torch.empty(
                    (self.micro_batch_size, self.sequence_length + 1),
                    dtype=torch.long,
                    device=torch.cuda.current_device(),
>>>>>>> b7949d23
                )
            else:
                tokens = batch["text"]
                tokens = tokens.to(torch.cuda.current_device())

            input_ids = tokens[:, :-1]
            labels = tokens[:, 1:]
        else:
            # when using pipeline parallel, we broadcast the input outside the model function
            tokens = batch["text"]
            tokens = tokens.to(torch.cuda.current_device())

            if self.pipeline_stage_id == 0:
                input_ids = tokens[:, :-1]
            else:
                input_ids = tokens

            labels = None

        return input_ids, labels

    def _setup_model(self) -> None:
        super()._setup_model()

        assert not self.is_encoder_decoder, "currently encoder_decoder models are not supported for pretraining"

        if self.use_padding_free_transformer:
            if not self.reset_attention_mask:
                self.register_buffer(
                    "cu_seqlens",
                    torch.arange(
                        0,
                        self.micro_batch_size * self.sequence_length + 1,
                        self.sequence_length,
                        dtype=torch.int32,
                        device=torch.cuda.current_device(),
                    ),
                    persistent=False,
                )
                self.max_seqlen = self.sequence_length
            if self.reset_position_ids:
                assert self.reset_attention_mask, "reset_attention_mask should be specified with reset_position_ids"
            else:
                self.register_buffer(
                    "position_ids",
                    torch.arange(0, self.sequence_length, 1, device=torch.cuda.current_device()).repeat(
                        self.micro_batch_size
                    ),
                    persistent=False,
                )
        else:
            assert (
                not self.reset_attention_mask
            ), "currently reset_attention_mask is only implemented for padding free transformer"
            assert (
                not self.reset_position_ids
            ), "currently reset_position_ids is only implemented for padding free transformer"<|MERGE_RESOLUTION|>--- conflicted
+++ resolved
@@ -213,27 +213,11 @@
 
         return batch
 
-<<<<<<< HEAD
     def _prepare_inputs_ids_and_labels_for_forward(self, batch: dict) -> tuple[torch.Tensor]:
         if self.pp_world_size == 1:
-            if self.tp_world_size > 1:
+            if ProcessGroupManager.is_tensor_parallel_enabled():
                 tokens = self.broadcast_tensor_parallel_input(
                     None if batch is None else batch["text"], (self.micro_batch_size, self.sequence_length + 1)
-=======
-    def _prepare_inputs_ids_and_labels_for_forward(self, batch: dict) -> torch.Tensor:
-        if ProcessGroupManager.is_tensor_parallel_enabled():
-            tp_source_rank = ProcessGroupManager.get_tensor_parallel_first_rank()
-            tp_group = ProcessGroupManager.get_tensor_parallel_group()
-
-            if self.tp_rank == 0:
-                tokens: torch.Tensor = batch["text"]
-                tokens = tokens.to(torch.cuda.current_device())
-            else:
-                tokens = torch.empty(
-                    (self.micro_batch_size, self.sequence_length + 1),
-                    dtype=torch.long,
-                    device=torch.cuda.current_device(),
->>>>>>> b7949d23
                 )
             else:
                 tokens = batch["text"]
