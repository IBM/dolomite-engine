--- conflicted
+++ resolved
@@ -45,101 +45,6 @@
     experiments_tracker.track({"loss": val_loss}, step=global_step, context="val")
 
 
-<<<<<<< HEAD
-def train_step(
-    model: ModelWrapperForFinetuning,
-    optimizer: Optimizer,
-    lr_scheduler: LambdaLR,
-    distributed_backend: DistributedBackend,
-    train_dataloader: ResumableDataLoader,
-    gradient_accumulation_steps: int,
-    gradient_clipping: float,
-    train_step_context: contextlib.AbstractContextManager,
-) -> Tuple[float, float]:
-    """runs backpropagation and applies the gradient if at the edge of gradient accumulation boundary
-
-    Args:
-        model (ModelWrapperForFinetuning): model
-        optimizer (Optimizer): optimizer
-        lr_scheduler (LamdaLR): learning rate scheduler
-        distributed_backend (DistributedBackend): distributed backend
-        train_dataloader (ResumableDataLoader): training dataloader
-        gradient_accumulation_steps (int): gradient accumulation steps
-        gradient_clipping (float): gradient clipping value
-
-    Returns:
-        Tuple[float, float]: loss at the current step, grad norm at the current step
-    """
-
-    no_sync = contextlib.nullcontext
-    if distributed_backend == DistributedBackend.torch:
-        fsdp_algorithm = 2 if hasattr(model, "set_requires_gradient_sync") else 1
-
-        if fsdp_algorithm == 1:
-            no_sync = model.no_sync
-        else:
-            model.set_requires_gradient_sync(False)
-
-    loss = 0
-    grad_norm = None
-    if distributed_backend == DistributedBackend.torch:
-        optimizer.zero_grad()
-
-    with no_sync():
-        for _ in range(gradient_accumulation_steps - 1):
-            batch = get_next_batch(train_dataloader)
-            with train_step_context:
-                loss_micro_step = model(batch)
-            loss += loss_micro_step
-
-            # compute gradients
-            if distributed_backend == DistributedBackend.deepspeed:
-                model.backward(loss_micro_step)
-                model.step()
-            elif distributed_backend == DistributedBackend.torch:
-                loss_micro_step.backward()
-            else:
-                raise ValueError(f"unexpected distributed backend ({distributed_backend})")
-
-    if distributed_backend == DistributedBackend.torch and fsdp_algorithm == 2:
-        model.set_requires_gradient_sync(True)
-
-    batch = get_next_batch(train_dataloader)
-    with train_step_context:
-        loss_micro_step = model(batch)
-    loss += loss_micro_step
-
-    # compute gradients
-    if distributed_backend == DistributedBackend.deepspeed:
-        model.backward(loss_micro_step)
-
-        if gradient_clipping is not None:
-            grad_norm = model.get_global_grad_norm()
-
-        model.step()
-    elif distributed_backend == DistributedBackend.torch:
-        loss_micro_step.backward()
-
-        if gradient_clipping is not None:
-            if fsdp_algorithm == 1:
-                grad_norm = model.clip_grad_norm_(gradient_clipping)
-            else:
-                grad_norm = torch.nn.utils.clip_grad_norm_(model.parameters(), gradient_clipping)
-
-        optimizer.step()
-        lr_scheduler.step()
-    else:
-        raise ValueError(f"unexpected distributed backend ({distributed_backend})")
-
-    loss = loss / gradient_accumulation_steps
-    loss = loss.item()
-    grad_norm = 0 if grad_norm is None else grad_norm.item()
-
-    return loss, grad_norm
-
-
-=======
->>>>>>> 6e90ff64
 def train(
     args: TrainingArgs,
     model: ModelWrapperForFinetuning,
