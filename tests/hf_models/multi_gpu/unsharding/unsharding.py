import argparse
import os

import torch
import torch.distributed
from torch.distributed._tensor.api import DTensor

from dolomite_engine.distributed import dtensor_to_tensor
from dolomite_engine.enums import Kernel
from dolomite_engine.hf_models import (
    AttentionHeadType,
    GPTDolomiteConfig,
    fix_unsharded_state_dict,
    get_model_parallel_class,
    unshard_tensor_parallel_state_dicts,
)
from dolomite_engine.kernels import enable_kernels
from dolomite_engine.utils import ProcessGroupManager

from ...test_common import TestCommons


parser = argparse.ArgumentParser()
parser.add_argument("--attention-head-type", type=str)
parser.add_argument("--activation-function", type=str)
parser.add_argument("--tmp-path", type=str)
args = parser.parse_args()


ProcessGroupManager(tensor_parallel_world_size=int(os.getenv("WORLD_SIZE")))

is_tp_first_rank = ProcessGroupManager.is_tensor_parallel_first_rank()

num_key_value_heads = None
if AttentionHeadType(args.attention_head_type) == AttentionHeadType.gqa:
    num_key_value_heads = 8

kwargs = {}

<<<<<<< HEAD
config = GPTDolomiteConfig(
    attention_head_type=args.attention_head_type,
    n_layer=2,
    position_embedding_type="learned_absolute",
    num_key_value_heads=num_key_value_heads,
    add_bias=False,
    n_embd=128,
    n_head=16,
    activation_function=args.activation_function,
    mlp_blocks=[{"mlp_block_type": "MLP"}, {"mlp_block_type": "MoE"}],
)
enable_kernels([Kernel.scattermoe]).__enter__()
=======
if args.model_type == "dense":
    config = GPTDolomiteConfig(
        attention_head_type=args.attention_head_type,
        num_layers=1,
        position_embedding_type="learned_absolute",
        num_key_value_heads=num_key_value_heads,
        add_bias=False,
        hidden_size=128,
        num_attention_heads=16,
        activation_function=args.activation_function,
    )
elif args.model_type == "moe":
    config = GPTDolomiteConfig(
        attention_head_type=args.attention_head_type,
        num_layers=1,
        position_embedding_type="learned_absolute",
        num_key_value_heads=num_key_value_heads,
        add_bias=False,
        hidden_size=128,
        num_attention_heads=16,
        activation_function=args.activation_function,
        mlp_blocks=[{"mlp_block_type": "MoE"}],
    )
    enable_kernels([Kernel.scattermoe]).__enter__()
>>>>>>> 642771cb


if is_tp_first_rank:
    model = TestCommons.from_config(None, config)
    model.save_pretrained(args.tmp_path, safe_serialization=True)

torch.distributed.barrier()

model_tp = get_model_parallel_class(config.model_type).from_pretrained(args.tmp_path, **kwargs)

tp_state_dict = model_tp.state_dict()


def run_check(fix: bool):
    cpu_state_dict = {key: value.to("cpu") for key, value in tp_state_dict.items()}

    if fix:
        tp_state_dict_unsharded = {
            key: value.full_tensor() if isinstance(value, DTensor) else value for key, value in cpu_state_dict.items()
        }
        tp_state_dict_unsharded = fix_unsharded_state_dict(
            config, tp_state_dict_unsharded, ProcessGroupManager.get_tensor_parallel_world_size()
        )
    else:
        cpu_state_dict = {key: dtensor_to_tensor(value) for key, value in cpu_state_dict.items()}
        torch.save(
            cpu_state_dict, os.path.join(args.tmp_path, f"tp-{ProcessGroupManager.get_tensor_parallel_rank()}.pt")
        )
        del cpu_state_dict

        torch.distributed.barrier()

        tensor_parallel_state_dicts = [
            torch.load(os.path.join(args.tmp_path, f"tp-{i}.pt"), weights_only=False)
            for i in range(ProcessGroupManager.get_tensor_parallel_world_size())
        ]

        tp_state_dict_unsharded = unshard_tensor_parallel_state_dicts(
            config, tensor_parallel_state_dicts=tensor_parallel_state_dicts
        )

    torch.distributed.barrier()

    if is_tp_first_rank:
        original_state_dict = model.state_dict()

        assert tp_state_dict_unsharded.keys() == original_state_dict.keys()
        for key in original_state_dict:
            assert original_state_dict[key].equal(tp_state_dict_unsharded[key])


run_check(True)
run_check(False)<|MERGE_RESOLUTION|>--- conflicted
+++ resolved
@@ -37,45 +37,19 @@
 
 kwargs = {}
 
-<<<<<<< HEAD
 config = GPTDolomiteConfig(
     attention_head_type=args.attention_head_type,
-    n_layer=2,
+    num_layers=1,
     position_embedding_type="learned_absolute",
     num_key_value_heads=num_key_value_heads,
     add_bias=False,
-    n_embd=128,
-    n_head=16,
+    hidden_size=128,
+    num_attention_heads=16,
     activation_function=args.activation_function,
+    mlp_blocks=[{"mlp_block_type": "MoE"}],
     mlp_blocks=[{"mlp_block_type": "MLP"}, {"mlp_block_type": "MoE"}],
 )
 enable_kernels([Kernel.scattermoe]).__enter__()
-=======
-if args.model_type == "dense":
-    config = GPTDolomiteConfig(
-        attention_head_type=args.attention_head_type,
-        num_layers=1,
-        position_embedding_type="learned_absolute",
-        num_key_value_heads=num_key_value_heads,
-        add_bias=False,
-        hidden_size=128,
-        num_attention_heads=16,
-        activation_function=args.activation_function,
-    )
-elif args.model_type == "moe":
-    config = GPTDolomiteConfig(
-        attention_head_type=args.attention_head_type,
-        num_layers=1,
-        position_embedding_type="learned_absolute",
-        num_key_value_heads=num_key_value_heads,
-        add_bias=False,
-        hidden_size=128,
-        num_attention_heads=16,
-        activation_function=args.activation_function,
-        mlp_blocks=[{"mlp_block_type": "MoE"}],
-    )
-    enable_kernels([Kernel.scattermoe]).__enter__()
->>>>>>> 642771cb
 
 
 if is_tp_first_rank:
